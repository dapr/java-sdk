--- conflicted
+++ resolved
@@ -13,47 +13,30 @@
 
 package io.dapr.client;
 
-<<<<<<< HEAD
-import io.dapr.client.domain.QueryStateRequest;
-import io.dapr.client.domain.QueryStateResponse;
-=======
 import io.dapr.client.domain.LockRequest;
 import io.dapr.client.domain.QueryStateRequest;
 import io.dapr.client.domain.QueryStateResponse;
 import io.dapr.client.domain.UnlockRequest;
 import io.dapr.client.domain.UnlockResponseStatus;
->>>>>>> 86893a07
 import io.dapr.client.domain.query.Query;
 import io.dapr.config.Properties;
 import io.dapr.utils.TypeRef;
 import okhttp3.OkHttpClient;
 import okhttp3.mock.Behavior;
 import okhttp3.mock.MockInterceptor;
-<<<<<<< HEAD
 import org.junit.jupiter.api.BeforeEach;
 import org.junit.jupiter.api.Test;
+import reactor.core.publisher.Mono;
 
 
 import static org.junit.jupiter.api.Assertions.assertEquals;
 import static org.junit.jupiter.api.Assertions.assertNotNull;
-=======
-import org.junit.Before;
-import org.junit.Test;
-import reactor.core.publisher.Mono;
-
-
-import static org.junit.Assert.assertEquals;
-import static org.junit.Assert.assertNotNull;
->>>>>>> 86893a07
 import static org.junit.jupiter.api.Assertions.assertThrows;
 
 public class DaprPreviewClientHttpTest {
 
-<<<<<<< HEAD
-=======
   private static final String LOCK_STORE_NAME = "MyLockStore";
 
->>>>>>> 86893a07
   private DaprPreviewClient daprPreviewClientHttp;
 
   private DaprHttp daprHttp;
@@ -62,11 +45,7 @@
 
   private MockInterceptor mockInterceptor;
 
-<<<<<<< HEAD
   @BeforeEach
-=======
-  @Before
->>>>>>> 86893a07
   public void setUp() {
     mockInterceptor = new MockInterceptor(Behavior.UNORDERED);
     okHttpClient = new OkHttpClient.Builder().addInterceptor(mockInterceptor).build();
@@ -120,16 +99,10 @@
             + "\"etag\": \"6f54ad94-dfb9-46f0-a371-e42d550adb7d\"}]}");
     QueryStateResponse<String> response = daprPreviewClientHttp.queryState("testStore", "query", String.class).block();
     assertNotNull(response);
-<<<<<<< HEAD
     assertEquals(1, response.getResults().size(), "result size must be 1");
     assertEquals( "1", response.getResults().get(0).getKey(), "result must be same");
     assertEquals("testData", response.getResults().get(0).getValue(), "result must be same");
     assertEquals( "6f54ad94-dfb9-46f0-a371-e42d550adb7d", response.getResults().get(0).getEtag(), "result must be same");
-=======
-    assertEquals("result size must be 1", 1, response.getResults().size());
-    assertEquals("result must be same", "1", response.getResults().get(0).getKey());
-    assertEquals("result must be same", "testData", response.getResults().get(0).getValue());
-    assertEquals("result must be same", "6f54ad94-dfb9-46f0-a371-e42d550adb7d", response.getResults().get(0).getEtag());
   }
 
   @Test
@@ -154,6 +127,5 @@
 
     Mono<UnlockResponseStatus> mono = daprPreviewClientHttp.unlock(unLockRequest);
     assertEquals(UnlockResponseStatus.SUCCESS, mono.block());
->>>>>>> 86893a07
   }
 }