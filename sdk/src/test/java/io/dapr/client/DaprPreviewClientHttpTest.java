/*
 * Copyright 2021 The Dapr Authors
 * Licensed under the Apache License, Version 2.0 (the "License");
 * you may not use this file except in compliance with the License.
 * You may obtain a copy of the License at
 *     http://www.apache.org/licenses/LICENSE-2.0
 * Unless required by applicable law or agreed to in writing, software
 * distributed under the License is distributed on an "AS IS" BASIS,
 * WITHOUT WARRANTIES OR CONDITIONS OF ANY KIND, either express or implied.
 * See the License for the specific language governing permissions and
limitations under the License.
*/

package io.dapr.client;

<<<<<<< HEAD
import io.dapr.client.domain.LockRequest;
import io.dapr.client.domain.QueryStateRequest;
import io.dapr.client.domain.QueryStateResponse;
import io.dapr.client.domain.UnlockRequest;
import io.dapr.client.domain.UnlockResponseStatus;
=======
import io.dapr.client.domain.*;
>>>>>>> aeb42d83
import io.dapr.client.domain.query.Query;
import io.dapr.config.Properties;
import io.dapr.exceptions.DaprException;
import io.dapr.utils.TypeRef;
import io.dapr.v1.DaprProtos;
import io.grpc.stub.StreamObserver;
import okhttp3.OkHttpClient;
import okhttp3.mock.Behavior;
import okhttp3.mock.MockInterceptor;
import org.junit.Before;
import org.junit.Ignore;
import org.junit.Test;
<<<<<<< HEAD
import reactor.core.publisher.Mono;
=======
import org.mockito.stubbing.Answer;
>>>>>>> aeb42d83

import java.util.ArrayList;
import java.util.Iterator;
import java.util.List;
import java.util.Map;
import java.util.concurrent.ExecutionException;

import static io.dapr.utils.TestUtils.assertThrowsDaprException;
import static org.junit.Assert.*;
import static org.junit.Assert.assertFalse;
import static org.junit.jupiter.api.Assertions.assertThrows;
import static org.mockito.ArgumentMatchers.any;
import static org.mockito.Mockito.doAnswer;

public class DaprPreviewClientHttpTest {
  private static final String CONFIG_STORE_NAME = "MyConfigStore";

  private static final String LOCK_STORE_NAME = "MyLockStore";

  private DaprPreviewClient daprPreviewClientHttp;

  private DaprHttp daprHttp;

  private OkHttpClient okHttpClient;

  private MockInterceptor mockInterceptor;

  @Before
  public void setUp() {
    mockInterceptor = new MockInterceptor(Behavior.UNORDERED);
    okHttpClient = new OkHttpClient.Builder().addInterceptor(mockInterceptor).build();
    daprHttp = new DaprHttp(Properties.SIDECAR_IP.get(), 3000, okHttpClient);
    daprPreviewClientHttp = new DaprClientHttp(daprHttp);
  }

  @Test
  public void queryStateExceptionsTest() {
    assertThrows(IllegalArgumentException.class, () -> {
      daprPreviewClientHttp.queryState("", "query", TypeRef.BOOLEAN).block();
    });
    assertThrows(IllegalArgumentException.class, () -> {
      daprPreviewClientHttp.queryState("", "query", String.class).block();
    });
    assertThrows(IllegalArgumentException.class, () -> {
      daprPreviewClientHttp.queryState("storeName", "", TypeRef.BOOLEAN).block();
    });
    assertThrows(IllegalArgumentException.class, () -> {
      daprPreviewClientHttp.queryState("storeName", "", String.class).block();
    });
    assertThrows(IllegalArgumentException.class, () -> {
      daprPreviewClientHttp.queryState("storeName", (Query) null, TypeRef.BOOLEAN).block();
    });
    assertThrows(IllegalArgumentException.class, () -> {
      daprPreviewClientHttp.queryState("storeName", (Query) null, String.class).block();
    });
    assertThrows(IllegalArgumentException.class, () -> {
      daprPreviewClientHttp.queryState("storeName", (String) null, TypeRef.BOOLEAN).block();
    });
    assertThrows(IllegalArgumentException.class, () -> {
      daprPreviewClientHttp.queryState("storeName", (String) null, String.class).block();
    });
    assertThrows(IllegalArgumentException.class, () -> {
      daprPreviewClientHttp.queryState(null, TypeRef.BOOLEAN).block();
    });
    assertThrows(IllegalArgumentException.class, () -> {
      daprPreviewClientHttp.queryState(new QueryStateRequest("storeName"), TypeRef.BOOLEAN).block();
    });
    assertThrows(IllegalArgumentException.class, () -> {
      daprPreviewClientHttp.queryState(null, String.class).block();
    });
  }

  @Test
  public void queryStateTest() {
    mockInterceptor.addRule()
        .post()
        .path("/v1.0-alpha1/state/testStore/query")
        .respond("{\"results\": [{\"key\": \"1\",\"data\": \"testData\","
            + "\"etag\": \"6f54ad94-dfb9-46f0-a371-e42d550adb7d\"}]}");
    QueryStateResponse<String> response = daprPreviewClientHttp.queryState("testStore", "query", String.class).block();
    assertNotNull(response);
    assertEquals("result size must be 1", 1, response.getResults().size());
    assertEquals("result must be same", "1", response.getResults().get(0).getKey());
    assertEquals("result must be same", "testData", response.getResults().get(0).getValue());
    assertEquals("result must be same", "6f54ad94-dfb9-46f0-a371-e42d550adb7d", response.getResults().get(0).getEtag());
  }

  @Test
<<<<<<< HEAD
  public void tryLock() {
    mockInterceptor.addRule()
            .post("http://127.0.0.1:3000/v1.0-alpha1/lock/MyLockStore")
            .respond("{ \"success\": true}");

    LockRequest lockRequest = new LockRequest(LOCK_STORE_NAME,"1","owner",10);

    Mono<Boolean> mono = daprPreviewClientHttp.tryLock(lockRequest);
    assertEquals(Boolean.TRUE, mono.block());
  }

  @Test
  public void unLock() {
    mockInterceptor.addRule()
            .post("http://127.0.0.1:3000/v1.0-alpha1/unlock/MyLockStore")
            .respond("{ \"status\": 0}");

    UnlockRequest unLockRequest = new UnlockRequest(LOCK_STORE_NAME,"1","owner");

    Mono<UnlockResponseStatus> mono = daprPreviewClientHttp.unlock(unLockRequest);
    assertEquals(UnlockResponseStatus.SUCCESS, mono.block());
=======
  public void getConfigurationTestErrorScenario() {
    assertThrows(IllegalArgumentException.class, () -> {
      daprPreviewClientHttp.getConfiguration("", "key").block();
    });
    assertThrows(IllegalArgumentException.class, () -> {
      daprPreviewClientHttp.getConfiguration("  ", "key").block();
    });
  }

  @Test
  public void getConfigurationTest() {
    mockInterceptor.addRule()
        .get()
        .path("/v1.0-alpha1/configuration/MyConfigStore")
        .param("key","configkey1")
        .respond("{\"configkey1\" : {\"value\" : \"configvalue1\",\"version\" : \"1\"}}");

    ConfigurationItem ci = daprPreviewClientHttp.getConfiguration(CONFIG_STORE_NAME, "configkey1").block();
    assertNotNull(ci);
    assertEquals("configkey1", ci.getKey());
    assertEquals("configvalue1", ci.getValue());
    assertEquals("1", ci.getVersion());
  }

  @Test
  public void getAllConfigurationTest() {
    mockInterceptor.addRule()
        .get()
        .path("/v1.0-alpha1/configuration/MyConfigStore")
        .respond("{\"configkey1\" : {\"value\" : \"configvalue1\",\"version\" : \"1\"}}");

    ConfigurationItem ci = daprPreviewClientHttp.getConfiguration(CONFIG_STORE_NAME, "configkey1").block();
    assertNotNull(ci);
    assertEquals("configkey1", ci.getKey());
    assertEquals("configvalue1", ci.getValue());
    assertEquals("1", ci.getVersion());
  }

  @Test
  public void subscribeConfigurationTest() {
    mockInterceptor.addRule()
            .get()
            .path("/v1.0-alpha1/configuration/MyConfigStore/subscribe")
            .param("key", "configkey1")
            .respond("{\"id\":\"1234\"}");

    Iterator<SubscribeConfigurationResponse> itr = daprPreviewClientHttp.subscribeConfiguration(CONFIG_STORE_NAME, "configkey1").toIterable().iterator();
    assertTrue(itr.hasNext());
    SubscribeConfigurationResponse res = itr.next();
    assertEquals("1234", res.getSubscriptionId());
    assertFalse(itr.hasNext());
  }

  @Test
  public void subscribeAllConfigurationTest() {
    mockInterceptor.addRule()
        .get()
        .path("/v1.0-alpha1/configuration/MyConfigStore/subscribe")
        .respond("{\"id\":\"1234\"}");

    Iterator<SubscribeConfigurationResponse> itr = daprPreviewClientHttp.subscribeConfiguration(CONFIG_STORE_NAME, "configkey1").toIterable().iterator();
    assertTrue(itr.hasNext());
    SubscribeConfigurationResponse res = itr.next();
    assertEquals("1234", res.getSubscriptionId());
    assertFalse(itr.hasNext());
  }

  @Test
  public void unsubscribeConfigurationTest() {
    mockInterceptor.addRule()
            .get()
            .path("/v1.0-alpha1/configuration/MyConfigStore/1234/unsubscribe")
            .respond("{\"ok\": true}");

    UnsubscribeConfigurationResponse res = daprPreviewClientHttp.unsubscribeConfiguration("1234", CONFIG_STORE_NAME).block();
    assertTrue(res.getIsUnsubscribed());
  }

  @Test
  public void unsubscribeConfigurationTestWithError() {
    assertThrows(IllegalArgumentException.class, () -> {
      daprPreviewClientHttp.unsubscribeConfiguration("", CONFIG_STORE_NAME).block();
    });

    UnsubscribeConfigurationRequest req = new UnsubscribeConfigurationRequest("subscription_id", "");
    assertThrows(IllegalArgumentException.class, () -> {
      daprPreviewClientHttp.unsubscribeConfiguration(req).block();
    });

    mockInterceptor.addRule()
            .get()
            .path("/v1.0-alpha1/configuration/MyConfigStore/1234/unsubscribe")
            .respond("{\"ok\": false, \"message\": \"some error while unsubscribing\"}");
    UnsubscribeConfigurationResponse res = daprPreviewClientHttp.unsubscribeConfiguration("1234", CONFIG_STORE_NAME).block();
    assertFalse(res.getIsUnsubscribed());
  }

  @Test
  public void subscribeConfigurationTestWithError() {
    assertThrows(IllegalArgumentException.class, () -> {
      daprPreviewClientHttp.subscribeConfiguration("", "key1").blockFirst();
    });

    mockInterceptor.addRule()
            .get()
            .path("/v1.0-alpha1/configuration/MyConfigStore/subscribe")
            .param("key", "configkey1")
            .respond(500);
    assertThrows(DaprException.class, () -> {
      daprPreviewClientHttp.subscribeConfiguration(CONFIG_STORE_NAME, "configkey1").blockFirst();
    });
>>>>>>> aeb42d83
  }
}
<|MERGE_RESOLUTION|>--- conflicted
+++ resolved
@@ -13,15 +13,7 @@
 
 package io.dapr.client;
 
-<<<<<<< HEAD
-import io.dapr.client.domain.LockRequest;
-import io.dapr.client.domain.QueryStateRequest;
-import io.dapr.client.domain.QueryStateResponse;
-import io.dapr.client.domain.UnlockRequest;
-import io.dapr.client.domain.UnlockResponseStatus;
-=======
 import io.dapr.client.domain.*;
->>>>>>> aeb42d83
 import io.dapr.client.domain.query.Query;
 import io.dapr.config.Properties;
 import io.dapr.exceptions.DaprException;
@@ -34,11 +26,8 @@
 import org.junit.Before;
 import org.junit.Ignore;
 import org.junit.Test;
-<<<<<<< HEAD
+import org.mockito.stubbing.Answer;
 import reactor.core.publisher.Mono;
-=======
-import org.mockito.stubbing.Answer;
->>>>>>> aeb42d83
 
 import java.util.ArrayList;
 import java.util.Iterator;
@@ -127,7 +116,6 @@
   }
 
   @Test
-<<<<<<< HEAD
   public void tryLock() {
     mockInterceptor.addRule()
             .post("http://127.0.0.1:3000/v1.0-alpha1/lock/MyLockStore")
@@ -149,7 +137,9 @@
 
     Mono<UnlockResponseStatus> mono = daprPreviewClientHttp.unlock(unLockRequest);
     assertEquals(UnlockResponseStatus.SUCCESS, mono.block());
-=======
+  }
+
+  @Test
   public void getConfigurationTestErrorScenario() {
     assertThrows(IllegalArgumentException.class, () -> {
       daprPreviewClientHttp.getConfiguration("", "key").block();
@@ -261,6 +251,5 @@
     assertThrows(DaprException.class, () -> {
       daprPreviewClientHttp.subscribeConfiguration(CONFIG_STORE_NAME, "configkey1").blockFirst();
     });
->>>>>>> aeb42d83
-  }
-}
+  }
+}