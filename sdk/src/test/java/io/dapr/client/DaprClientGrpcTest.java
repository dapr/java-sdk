/*
 * Copyright (c) Microsoft Corporation.
 * Licensed under the MIT License.
 */

package io.dapr.client;

import com.google.common.util.concurrent.FutureCallback;
import com.google.common.util.concurrent.SettableFuture;
import com.google.protobuf.Any;
import com.google.protobuf.ByteString;
import com.google.protobuf.Empty;
import io.dapr.DaprGrpc;
import io.dapr.DaprProtos;
import io.dapr.client.domain.State;
import io.dapr.client.domain.StateOptions;
import io.dapr.client.domain.Verb;
import io.dapr.serializer.DefaultObjectSerializer;
import org.checkerframework.checker.nullness.compatqual.NullableDecl;
import org.junit.Before;
import org.junit.Test;
import org.mockito.ArgumentMatcher;
import reactor.core.publisher.Mono;

import java.io.IOException;
import java.time.Duration;
import java.util.HashMap;
import java.util.Map;

import static com.google.common.util.concurrent.Futures.addCallback;
import static com.google.common.util.concurrent.MoreExecutors.directExecutor;
import static org.junit.Assert.*;
import static org.mockito.ArgumentMatchers.any;
import static org.mockito.Mockito.*;

public class DaprClientGrpcTest {

  private static final String STATE_STORE_NAME = "MyStateStore";

  private DaprGrpc.DaprFutureStub client;
  private DaprClientGrpc adapter;
  private ObjectSerializer serializer;

  @Before
  public void setup() {
    client = mock(DaprGrpc.DaprFutureStub.class);
    adapter = new DaprClientGrpc(client, new DefaultObjectSerializer(), new DefaultObjectSerializer());
    serializer = new ObjectSerializer();
  }

  @Test(expected = RuntimeException.class)
  public void publishEventExceptionThrownTest() {
    when(client.publishEvent(any(DaprProtos.PublishEventEnvelope.class)))
        .thenThrow(RuntimeException.class);
    Mono<Void> result = adapter.publishEvent("topic", "object");
    result.block();
  }

  @Test(expected = RuntimeException.class)
  public void publishEventCallbackExceptionThrownTest() {
    SettableFuture<Empty> settableFuture = SettableFuture.create();
    RuntimeException ex = new RuntimeException("An Exception");
    MockCallback<Empty> callback = new MockCallback<Empty>(ex);
    addCallback(settableFuture, callback, directExecutor());
    when(client.publishEvent(any(DaprProtos.PublishEventEnvelope.class)))
        .thenReturn(settableFuture);
    Mono<Void> result = adapter.publishEvent("topic", "object");
    settableFuture.setException(ex);
    result.block();
  }

  @Test
  public void publishEventTest() {
    SettableFuture<Empty> settableFuture = SettableFuture.create();
    MockCallback<Empty> callback = new MockCallback<Empty>(Empty.newBuilder().build());
    addCallback(settableFuture, callback, directExecutor());
    when(client.publishEvent(any(DaprProtos.PublishEventEnvelope.class)))
        .thenReturn(settableFuture);
    Mono<Void> result = adapter.publishEvent("topic", "object");
    settableFuture.set(Empty.newBuilder().build());
    result.block();
    assertTrue(callback.wasCalled);
  }

  @Test
  public void publishEventObjectTest() {
    SettableFuture<Empty> settableFuture = SettableFuture.create();
    MockCallback<Empty> callback = new MockCallback<Empty>(Empty.newBuilder().build());
    addCallback(settableFuture, callback, directExecutor());
    when(client.publishEvent(any(DaprProtos.PublishEventEnvelope.class)))
        .thenReturn(settableFuture);
    MyObject event = new MyObject(1, "Event");
    Mono<Void> result = adapter.publishEvent("topic", event);
    settableFuture.set(Empty.newBuilder().build());
    result.block();
    assertTrue(callback.wasCalled);
  }

  @Test(expected = RuntimeException.class)
  public void invokeBindingExceptionThrownTest() {
    when(client.invokeService(any(DaprProtos.InvokeServiceEnvelope.class)))
        .thenThrow(RuntimeException.class);
    Mono<Void> result = adapter.invokeBinding("BindingName", "request");
    result.block();
  }

  @Test(expected = RuntimeException.class)
  public void invokeBindingCallbackExceptionThrownTest() {
    SettableFuture<Empty> settableFuture = SettableFuture.create();
    RuntimeException ex = new RuntimeException("An Exception");
    MockCallback<Empty> callback =
        new MockCallback<Empty>(ex);
    addCallback(settableFuture, callback, directExecutor());
    settableFuture.setException(ex);
    when(client.invokeBinding(any(DaprProtos.InvokeBindingEnvelope.class)))
        .thenReturn(settableFuture);
    Mono<Void> result = adapter.invokeBinding("BindingName", "request");
    result.block();
  }

  @Test
  public void invokeBindingTest() {
    SettableFuture<Empty> settableFuture = SettableFuture.create();
    MockCallback<Empty> callback = new MockCallback<Empty>(Empty.newBuilder().build());
    addCallback(settableFuture, callback, directExecutor());
    when(client.invokeBinding(any(DaprProtos.InvokeBindingEnvelope.class)))
        .thenReturn(settableFuture);
    Mono<Void> result = adapter.invokeBinding("BindingName", "request");
    settableFuture.set(Empty.newBuilder().build());
    result.block();
    assertTrue(callback.wasCalled);
  }

  @Test
  public void invokeBindingObjectTest() {
    SettableFuture<Empty> settableFuture = SettableFuture.create();
    MockCallback<Empty> callback = new MockCallback<Empty>(Empty.newBuilder().build());
    addCallback(settableFuture, callback, directExecutor());
    when(client.invokeBinding(any(DaprProtos.InvokeBindingEnvelope.class)))
        .thenReturn(settableFuture);
    MyObject event = new MyObject(1, "Event");
    Mono<Void> result = adapter.invokeBinding("BindingName", event);
    settableFuture.set(Empty.newBuilder().build());
    result.block();
    assertTrue(callback.wasCalled);
  }

  @Test(expected = RuntimeException.class)
  public void invokeServiceVoidExceptionThrownTest() {
    when(client.invokeService(any(DaprProtos.InvokeServiceEnvelope.class)))
        .thenThrow(RuntimeException.class);
    Mono<Void> result = adapter.invokeService(Verb.GET, "appId", "method", "request");
    result.block();
  }

  @Test(expected = RuntimeException.class)
  public void invokeServiceVoidCallbackExceptionThrownTest() {
    SettableFuture<DaprProtos.InvokeServiceResponseEnvelope> settableFuture = SettableFuture.create();
    RuntimeException ex = new RuntimeException("An Exception");
    MockCallback<DaprProtos.InvokeServiceResponseEnvelope> callback =
        new MockCallback<DaprProtos.InvokeServiceResponseEnvelope>(ex);
    addCallback(settableFuture, callback, directExecutor());
    settableFuture.setException(ex);
    when(client.invokeService(any(DaprProtos.InvokeServiceEnvelope.class)))
        .thenReturn(settableFuture);
    Mono<Void> result = adapter.invokeService(Verb.GET, "appId", "method", "request");
    result.block();
  }

  @Test
  public void invokeServiceVoidTest() throws Exception {
    SettableFuture<DaprProtos.InvokeServiceResponseEnvelope> settableFuture = SettableFuture.create();

    MockCallback<DaprProtos.InvokeServiceResponseEnvelope> callback =
        new MockCallback<DaprProtos.InvokeServiceResponseEnvelope>(DaprProtos.InvokeServiceResponseEnvelope.newBuilder()
            .setData(getAny("Value")).build());
    addCallback(settableFuture, callback, directExecutor());
    when(client.invokeService(any(DaprProtos.InvokeServiceEnvelope.class)))
        .thenReturn(settableFuture);
    Mono<Void> result = adapter.invokeService(Verb.GET, "appId", "method", "request");
    settableFuture.set(DaprProtos.InvokeServiceResponseEnvelope.newBuilder().setData(getAny("Value")).build());
    result.block();
    assertTrue(callback.wasCalled);
  }

  @Test
  public void invokeServiceVoidObjectTest() throws Exception {
    SettableFuture<DaprProtos.InvokeServiceResponseEnvelope> settableFuture = SettableFuture.create();

    MockCallback<DaprProtos.InvokeServiceResponseEnvelope> callback =
        new MockCallback<DaprProtos.InvokeServiceResponseEnvelope>(DaprProtos.InvokeServiceResponseEnvelope.newBuilder()
            .setData(getAny("Value")).build());
    addCallback(settableFuture, callback, directExecutor());
    when(client.invokeService(any(DaprProtos.InvokeServiceEnvelope.class)))
        .thenReturn(settableFuture);
    MyObject request = new MyObject(1, "Event");
    Mono<Void> result = adapter.invokeService(Verb.GET, "appId", "method", request);
    settableFuture.set(DaprProtos.InvokeServiceResponseEnvelope.newBuilder().setData(getAny("Value")).build());
    result.block();
    assertTrue(callback.wasCalled);
  }

  @Test(expected = RuntimeException.class)
  public void invokeServiceExceptionThrownTest() {
    when(client.invokeService(any(DaprProtos.InvokeServiceEnvelope.class)))
        .thenThrow(RuntimeException.class);
    Mono<String> result = adapter.invokeService(Verb.GET, "appId", "method", "request", null, String.class);
    result.block();
  }

  @Test(expected = RuntimeException.class)
  public void invokeServiceCallbackExceptionThrownTest() {
    SettableFuture<DaprProtos.InvokeServiceResponseEnvelope> settableFuture = SettableFuture.create();
    RuntimeException ex = new RuntimeException("An Exception");
    MockCallback<DaprProtos.InvokeServiceResponseEnvelope> callback =
        new MockCallback<DaprProtos.InvokeServiceResponseEnvelope>(ex);
    addCallback(settableFuture, callback, directExecutor());
    when(client.invokeService(any(DaprProtos.InvokeServiceEnvelope.class)))
        .thenReturn(settableFuture);
    Mono<String> result = adapter.invokeService(Verb.GET, "appId", "method", "request", null, String.class);
    settableFuture.setException(ex);
    result.block();
  }

  @Test
  public void invokeServiceTest() throws Exception {
    String expected = "Value";
    SettableFuture<DaprProtos.InvokeServiceResponseEnvelope> settableFuture = SettableFuture.create();
    MockCallback<DaprProtos.InvokeServiceResponseEnvelope> callback =
        new MockCallback<DaprProtos.InvokeServiceResponseEnvelope>(DaprProtos.InvokeServiceResponseEnvelope.newBuilder()
            .setData(getAny(expected)).build());
    addCallback(settableFuture, callback, directExecutor());
    settableFuture.set(DaprProtos.InvokeServiceResponseEnvelope.newBuilder().setData(getAny(expected)).build());
    when(client.invokeService(any(DaprProtos.InvokeServiceEnvelope.class)))
        .thenReturn(settableFuture);
    Mono<String> result = adapter.invokeService(Verb.GET, "appId", "method", "request", null, String.class);
    String strOutput = result.block();
    assertEquals(expected, strOutput);
  }

  @Test
  public void invokeServiceObjectTest() throws Exception {
    MyObject object = new MyObject(1, "Value");
    SettableFuture<DaprProtos.InvokeServiceResponseEnvelope> settableFuture = SettableFuture.create();
    MockCallback<DaprProtos.InvokeServiceResponseEnvelope> callback =
        new MockCallback<DaprProtos.InvokeServiceResponseEnvelope>(DaprProtos.InvokeServiceResponseEnvelope.newBuilder()
            .setData(getAny(object)).build());
    addCallback(settableFuture, callback, directExecutor());
    settableFuture.set(DaprProtos.InvokeServiceResponseEnvelope.newBuilder().setData(getAny(object)).build());
    when(client.invokeService(any(DaprProtos.InvokeServiceEnvelope.class)))
        .thenReturn(settableFuture);
    Mono<MyObject> result = adapter.invokeService(Verb.GET, "appId", "method", "request", null, MyObject.class);
    MyObject resultObject = result.block();
    assertEquals(object.id, resultObject.id);
    assertEquals(object.value, resultObject.value);
  }

  @Test(expected = RuntimeException.class)
  public void invokeServiceNoRequestBodyExceptionThrownTest() {
    when(client.invokeService(any(DaprProtos.InvokeServiceEnvelope.class)))
        .thenThrow(RuntimeException.class);
    Mono<String> result = adapter.invokeService(Verb.GET, "appId", "method", null, String.class);
    result.block();
  }

  @Test(expected = RuntimeException.class)
  public void invokeServiceNoRequestCallbackExceptionThrownTest() {
    SettableFuture<DaprProtos.InvokeServiceResponseEnvelope> settableFuture = SettableFuture.create();
    RuntimeException ex = new RuntimeException("An Exception");
    MockCallback<DaprProtos.InvokeServiceResponseEnvelope> callback =
        new MockCallback<DaprProtos.InvokeServiceResponseEnvelope>(ex);
    addCallback(settableFuture, callback, directExecutor());
    when(client.invokeService(any(DaprProtos.InvokeServiceEnvelope.class)))
        .thenReturn(settableFuture);
    Mono<String> result = adapter.invokeService(Verb.GET, "appId", "method", null, String.class);
    settableFuture.setException(ex);
    result.block();
  }

  @Test
  public void invokeServiceNoRequestBodyTest() throws Exception {
    String expected = "Value";
    SettableFuture<DaprProtos.InvokeServiceResponseEnvelope> settableFuture = SettableFuture.create();

    MockCallback<DaprProtos.InvokeServiceResponseEnvelope> callback =
        new MockCallback<DaprProtos.InvokeServiceResponseEnvelope>(DaprProtos.InvokeServiceResponseEnvelope.newBuilder()
            .setData(getAny(expected)).build());
    addCallback(settableFuture, callback, directExecutor());
    settableFuture.set(DaprProtos.InvokeServiceResponseEnvelope.newBuilder().setData(getAny(expected)).build());
    when(client.invokeService(any(DaprProtos.InvokeServiceEnvelope.class)))
        .thenReturn(settableFuture);
    Mono<String> result = adapter.invokeService(Verb.GET, "appId", "method", null, String.class);
    String strOutput = result.block();
    assertEquals(expected, strOutput);
  }

  @Test
  public void invokeServiceNoRequestBodyObjectTest() throws Exception {
    MyObject object = new MyObject(1, "Value");
    SettableFuture<DaprProtos.InvokeServiceResponseEnvelope> settableFuture = SettableFuture.create();

    MockCallback<DaprProtos.InvokeServiceResponseEnvelope> callback =
        new MockCallback<DaprProtos.InvokeServiceResponseEnvelope>(DaprProtos.InvokeServiceResponseEnvelope.newBuilder()
            .setData(getAny(object)).build());
    addCallback(settableFuture, callback, directExecutor());
    settableFuture.set(DaprProtos.InvokeServiceResponseEnvelope.newBuilder().setData(getAny(object)).build());
    when(client.invokeService(any(DaprProtos.InvokeServiceEnvelope.class)))
        .thenReturn(settableFuture);
    Mono<MyObject> result = adapter.invokeService(Verb.GET, "appId", "method", null, MyObject.class);
    MyObject resultObject = result.block();
    assertEquals(object.id, resultObject.id);
    assertEquals(object.value, resultObject.value);
  }

  @Test(expected = RuntimeException.class)
  public void invokeServiceByteRequestExceptionThrownTest() throws IOException {
    when(client.invokeService(any(DaprProtos.InvokeServiceEnvelope.class)))
        .thenThrow(RuntimeException.class);
    String request = "Request";
    byte[] byteRequest = serializer.serialize(request);
    Mono<byte[]> result = adapter.invokeService(Verb.GET, "appId", "method", byteRequest, byte[].class);
    result.block();
  }

  @Test(expected = RuntimeException.class)
  public void invokeServiceByteRequestCallbackExceptionThrownTest() throws IOException {
    SettableFuture<DaprProtos.InvokeServiceResponseEnvelope> settableFuture = SettableFuture.create();
    RuntimeException ex = new RuntimeException("An Exception");
    MockCallback<DaprProtos.InvokeServiceResponseEnvelope> callback =
        new MockCallback<DaprProtos.InvokeServiceResponseEnvelope>(ex);
    addCallback(settableFuture, callback, directExecutor());
    when(client.invokeService(any(DaprProtos.InvokeServiceEnvelope.class)))
        .thenReturn(settableFuture);
    String request = "Request";
    byte[] byteRequest = serializer.serialize(request);
    Mono<byte[]> result =
        adapter.invokeService(Verb.GET, "appId", "method", byteRequest, (HashMap<String, String>) null);
    settableFuture.setException(ex);
    result.block();
  }

  @Test
  public void invokeByteRequestServiceTest() throws Exception {
    String expected = "Value";
    SettableFuture<DaprProtos.InvokeServiceResponseEnvelope> settableFuture = SettableFuture.create();
    MockCallback<DaprProtos.InvokeServiceResponseEnvelope> callback =
        new MockCallback<DaprProtos.InvokeServiceResponseEnvelope>(DaprProtos.InvokeServiceResponseEnvelope.newBuilder()
            .setData(getAny(expected)).build());
    addCallback(settableFuture, callback, directExecutor());
    settableFuture.set(DaprProtos.InvokeServiceResponseEnvelope.newBuilder().setData(getAny(expected)).build());
    when(client.invokeService(any(DaprProtos.InvokeServiceEnvelope.class)))
        .thenReturn(settableFuture);
    String request = "Request";
    byte[] byteRequest = serializer.serialize(request);
    Mono<byte[]> result = adapter.invokeService(
        Verb.GET, "appId", "method", byteRequest, (HashMap<String, String>) null);
    byte[] byteOutput = result.block();
    String strOutput = serializer.deserialize(byteOutput, String.class);
    assertEquals(expected, strOutput);
  }

  @Test
  public void invokeServiceByteRequestObjectTest() throws Exception {
    MyObject resultObj = new MyObject(1, "Value");
    SettableFuture<DaprProtos.InvokeServiceResponseEnvelope> settableFuture = SettableFuture.create();
    MockCallback<DaprProtos.InvokeServiceResponseEnvelope> callback =
        new MockCallback<DaprProtos.InvokeServiceResponseEnvelope>(DaprProtos.InvokeServiceResponseEnvelope.newBuilder()
            .setData(getAny(resultObj)).build());
    addCallback(settableFuture, callback, directExecutor());
    settableFuture.set(DaprProtos.InvokeServiceResponseEnvelope.newBuilder().setData(getAny(resultObj)).build());
    when(client.invokeService(any(DaprProtos.InvokeServiceEnvelope.class)))
        .thenReturn(settableFuture);
    String request = "Request";
    byte[] byteRequest = serializer.serialize(request);
    Mono<byte[]> result = adapter.invokeService(Verb.GET, "appId", "method", byteRequest, byte[].class);
    byte[] byteOutput = result.block();
    assertEquals(resultObj, serializer.deserialize(byteOutput, MyObject.class));
  }

  @Test(expected = RuntimeException.class)
  public void invokeServiceNoRequestNoClassBodyExceptionThrownTest() {
    when(client.invokeService(any(DaprProtos.InvokeServiceEnvelope.class)))
        .thenThrow(RuntimeException.class);
    Mono<Void> result = adapter.invokeService(Verb.GET, "appId", "method", null);
    result.block();
  }

  @Test(expected = RuntimeException.class)
  public void invokeServiceNoRequestNoClassCallbackExceptionThrownTest() {
    SettableFuture<DaprProtos.InvokeServiceResponseEnvelope> settableFuture = SettableFuture.create();
    RuntimeException ex = new RuntimeException("An Exception");
    MockCallback<DaprProtos.InvokeServiceResponseEnvelope> callback =
        new MockCallback<DaprProtos.InvokeServiceResponseEnvelope>(ex);
    addCallback(settableFuture, callback, directExecutor());
    when(client.invokeService(any(DaprProtos.InvokeServiceEnvelope.class)))
        .thenReturn(settableFuture);
    Mono<Void> result = adapter.invokeService(Verb.GET, "appId", "method", null);
    settableFuture.setException(ex);
    result.block();
  }

  @Test
  public void invokeServiceNoRequestNoClassBodyTest() throws Exception {
    String expected = "Value";
    SettableFuture<DaprProtos.InvokeServiceResponseEnvelope> settableFuture = SettableFuture.create();
    MockCallback<DaprProtos.InvokeServiceResponseEnvelope> callback =
        new MockCallback<DaprProtos.InvokeServiceResponseEnvelope>(DaprProtos.InvokeServiceResponseEnvelope.newBuilder()
            .setData(getAny(expected)).build());
    addCallback(settableFuture, callback, directExecutor());
    when(client.invokeService(any(DaprProtos.InvokeServiceEnvelope.class)))
        .thenReturn(settableFuture);
    Mono<Void> result = adapter.invokeService(Verb.GET, "appId", "method", null);
    settableFuture.set(DaprProtos.InvokeServiceResponseEnvelope.newBuilder().setData(getAny(expected)).build());
    result.block();
    assertTrue(callback.wasCalled);
  }

  @Test
  public void invokeServiceNoRequestNoClassBodyObjectTest() throws Exception {
    MyObject resultObj = new MyObject(1, "Value");
    SettableFuture<DaprProtos.InvokeServiceResponseEnvelope> settableFuture = SettableFuture.create();

    MockCallback<DaprProtos.InvokeServiceResponseEnvelope> callback =
        new MockCallback<DaprProtos.InvokeServiceResponseEnvelope>(DaprProtos.InvokeServiceResponseEnvelope.newBuilder()
            .setData(getAny(resultObj)).build());
    addCallback(settableFuture, callback, directExecutor());
    settableFuture.set(DaprProtos.InvokeServiceResponseEnvelope.newBuilder().setData(getAny(resultObj)).build());
    when(client.invokeService(any(DaprProtos.InvokeServiceEnvelope.class)))
        .thenReturn(settableFuture);
    Mono<Void> result = adapter.invokeService(Verb.GET, "appId", "method", null);
    result.block();
    assertTrue(callback.wasCalled);
  }

  @Test(expected = RuntimeException.class)
  public void getStateExceptionThrownTest() {
    when(client.getState(any(io.dapr.DaprProtos.GetStateEnvelope.class))).thenThrow(RuntimeException.class);
    State<String> key = buildStateKey(null, "Key1", "ETag1", null);
    Mono<State<String>> result = adapter.getState(STATE_STORE_NAME, key, String.class);
    result.block();
  }

  @Test(expected = RuntimeException.class)
  public void getStateCallbackExceptionThrownTest() {
    SettableFuture<DaprProtos.GetStateResponseEnvelope> settableFuture = SettableFuture.create();
    RuntimeException ex = new RuntimeException("An Exception");
    MockCallback<DaprProtos.GetStateResponseEnvelope> callback =
        new MockCallback<>(ex);
    addCallback(settableFuture, callback, directExecutor());
    when(client.getState(any(io.dapr.DaprProtos.GetStateEnvelope.class)))
        .thenReturn(settableFuture);
    State<String> key = buildStateKey(null, "Key1", "ETag1", null);
    Mono<State<String>> result = adapter.getState(STATE_STORE_NAME, key, String.class);
    settableFuture.setException(ex);
    result.block();
  }

  @Test
  public void getStateStringValueNoOptionsTest() throws IOException {
    String etag = "ETag1";
    String key = "key1";
    String expectedValue = "Expected state";
    State<String> expectedState = buildStateKey(expectedValue, key, etag, null);
    DaprProtos.GetStateResponseEnvelope responseEnvelope = buildGetStateResponseEnvelope(expectedValue, etag);
    SettableFuture<DaprProtos.GetStateResponseEnvelope> settableFuture = SettableFuture.create();
    MockCallback<DaprProtos.GetStateResponseEnvelope> callback = new MockCallback<>(responseEnvelope);
    addCallback(settableFuture, callback, directExecutor());
    when(client.getState(any(io.dapr.DaprProtos.GetStateEnvelope.class)))
        .thenReturn(settableFuture);
    State<String> keyRequest = buildStateKey(null, key, etag, null);
    Mono<State<String>> result = adapter.getState(STATE_STORE_NAME, keyRequest, String.class);
    settableFuture.set(responseEnvelope);
    assertEquals(expectedState, result.block());
  }

  @Test
  public void getStateObjectValueWithOptionsTest() throws IOException {
    String etag = "ETag1";
    String key = "key1";
    MyObject expectedValue = new MyObject(1, "The Value");
    StateOptions options = buildStateOptions(StateOptions.Consistency.STRONG, StateOptions.Concurrency.FIRST_WRITE,
        Duration.ofDays(100), 1, StateOptions.RetryPolicy.Pattern.LINEAR);
    State<MyObject> expectedState = buildStateKey(expectedValue, key, etag, options);
    DaprProtos.GetStateResponseEnvelope responseEnvelope = DaprProtos.GetStateResponseEnvelope.newBuilder()
        .setData(getAny(expectedValue))
        .setEtag(etag)
        .build();
    State<MyObject> keyRequest = buildStateKey(null, key, etag, options);
    SettableFuture<DaprProtos.GetStateResponseEnvelope> settableFuture = SettableFuture.create();
    MockCallback<DaprProtos.GetStateResponseEnvelope> callback = new MockCallback<>(responseEnvelope);
    addCallback(settableFuture, callback, directExecutor());
    when(client.getState(any(io.dapr.DaprProtos.GetStateEnvelope.class)))
        .thenReturn(settableFuture);
    Mono<State<MyObject>> result = adapter.getState(STATE_STORE_NAME, keyRequest, MyObject.class);
    settableFuture.set(responseEnvelope);
    assertEquals(expectedState, result.block());
  }

  @Test
  public void getStateObjectValueWithOptionsNoConcurrencyTest() throws IOException {
    String etag = "ETag1";
    String key = "key1";
    MyObject expectedValue = new MyObject(1, "The Value");
    StateOptions options = new StateOptions(null, StateOptions.Concurrency.FIRST_WRITE,
        new StateOptions.RetryPolicy(Duration.ofDays(100), 1, StateOptions.RetryPolicy.Pattern.LINEAR));
    State<MyObject> expectedState = buildStateKey(expectedValue, key, etag, options);
    DaprProtos.GetStateResponseEnvelope responseEnvelope = DaprProtos.GetStateResponseEnvelope.newBuilder()
        .setData(getAny(expectedValue))
        .setEtag(etag)
        .build();
    State<MyObject> keyRequest = buildStateKey(null, key, etag, options);
    SettableFuture<DaprProtos.GetStateResponseEnvelope> settableFuture = SettableFuture.create();
    MockCallback<DaprProtos.GetStateResponseEnvelope> callback = new MockCallback<>(responseEnvelope);
    addCallback(settableFuture, callback, directExecutor());
    when(client.getState(any(io.dapr.DaprProtos.GetStateEnvelope.class)))
        .thenReturn(settableFuture);
    Mono<State<MyObject>> result = adapter.getState(STATE_STORE_NAME, keyRequest, MyObject.class);
    settableFuture.set(responseEnvelope);
    assertEquals(expectedState, result.block());
  }

  @Test(expected = RuntimeException.class)
  public void deleteStateExceptionThrowTest() {
    when(client.deleteState(any(io.dapr.DaprProtos.DeleteStateEnvelope.class))).thenThrow(RuntimeException.class);
    State<String> key = buildStateKey(null, "Key1", "ETag1", null);
    Mono<Void> result = adapter.deleteState(STATE_STORE_NAME, key.getKey(), key.getEtag(), key.getOptions());
    result.block();
  }

  @Test(expected = RuntimeException.class)
  public void deleteStateCallbackExcpetionThrownTest() {
    SettableFuture<Empty> settableFuture = SettableFuture.create();
    RuntimeException ex = new RuntimeException("An Exception");
    MockCallback<Empty> callback =
        new MockCallback<Empty>(ex);
    addCallback(settableFuture, callback, directExecutor());
    when(client.deleteState(any(io.dapr.DaprProtos.DeleteStateEnvelope.class)))
        .thenReturn(settableFuture);
    State<String> key = buildStateKey(null, "Key1", "ETag1", null);
    Mono<Void> result = adapter.deleteState(STATE_STORE_NAME, key.getKey(), key.getEtag(), key.getOptions());
    settableFuture.setException(ex);
    result.block();
  }

  @Test
  public void deleteStateNoOptionsTest() {
    String etag = "ETag1";
    String key = "key1";
    SettableFuture<Empty> settableFuture = SettableFuture.create();
    MockCallback<Empty> callback = new MockCallback<>(Empty.newBuilder().build());
    addCallback(settableFuture, callback, directExecutor());
    when(client.deleteState(any(io.dapr.DaprProtos.DeleteStateEnvelope.class)))
        .thenReturn(settableFuture);
    State<String> stateKey = buildStateKey(null, key, etag, null);
    Mono<Void> result = adapter.deleteState(STATE_STORE_NAME, stateKey.getKey(), stateKey.getEtag(),
        stateKey.getOptions());
    settableFuture.set(Empty.newBuilder().build());
    result.block();
    assertTrue(callback.wasCalled);
  }

  @Test
  public void deleteStateTest() {
    String etag = "ETag1";
    String key = "key1";
    StateOptions options = buildStateOptions(StateOptions.Consistency.STRONG, StateOptions.Concurrency.FIRST_WRITE,
        Duration.ofDays(100), 1, StateOptions.RetryPolicy.Pattern.LINEAR);
    SettableFuture<Empty> settableFuture = SettableFuture.create();
    MockCallback<Empty> callback = new MockCallback<>(Empty.newBuilder().build());
    addCallback(settableFuture, callback, directExecutor());
    when(client.deleteState(any(io.dapr.DaprProtos.DeleteStateEnvelope.class)))
        .thenReturn(settableFuture);
    State<String> stateKey = buildStateKey(null, key, etag, options);
    Mono<Void> result = adapter.deleteState(STATE_STORE_NAME, stateKey.getKey(), stateKey.getEtag(),
        stateKey.getOptions());
    settableFuture.set(Empty.newBuilder().build());
    result.block();
    assertTrue(callback.wasCalled);
  }

  @Test
  public void deleteStateNoConsistencyTest() {
    String etag = "ETag1";
    String key = "key1";
    StateOptions options = buildStateOptions(null, StateOptions.Concurrency.FIRST_WRITE,
        Duration.ofDays(100), 1, StateOptions.RetryPolicy.Pattern.LINEAR);
    SettableFuture<Empty> settableFuture = SettableFuture.create();
    MockCallback<Empty> callback = new MockCallback<>(Empty.newBuilder().build());
    addCallback(settableFuture, callback, directExecutor());
    when(client.deleteState(any(io.dapr.DaprProtos.DeleteStateEnvelope.class)))
        .thenReturn(settableFuture);
    State<String> stateKey = buildStateKey(null, key, etag, options);
    Mono<Void> result = adapter.deleteState(STATE_STORE_NAME, stateKey.getKey(), stateKey.getEtag(),
        stateKey.getOptions());
    settableFuture.set(Empty.newBuilder().build());
    result.block();
    assertTrue(callback.wasCalled);
  }

  @Test
  public void deleteStateNoConcurrencyTest() {
    String etag = "ETag1";
    String key = "key1";
    StateOptions options = buildStateOptions(StateOptions.Consistency.STRONG, null,
        Duration.ofDays(100), 1, StateOptions.RetryPolicy.Pattern.LINEAR);
    SettableFuture<Empty> settableFuture = SettableFuture.create();
    MockCallback<Empty> callback = new MockCallback<>(Empty.newBuilder().build());
    addCallback(settableFuture, callback, directExecutor());
    when(client.deleteState(any(io.dapr.DaprProtos.DeleteStateEnvelope.class)))
        .thenReturn(settableFuture);
    State<String> stateKey = buildStateKey(null, key, etag, options);
    Mono<Void> result = adapter.deleteState(STATE_STORE_NAME, stateKey.getKey(), stateKey.getEtag(),
        stateKey.getOptions());
    settableFuture.set(Empty.newBuilder().build());
    result.block();
    assertTrue(callback.wasCalled);
  }

  @Test
  public void deleteStateNoRetryPolicyTest() {
    String etag = "ETag1";
    String key = "key1";
    StateOptions options = buildStateOptions(StateOptions.Consistency.STRONG, StateOptions.Concurrency.FIRST_WRITE,
        null, null, null);
    SettableFuture<Empty> settableFuture = SettableFuture.create();
    MockCallback<Empty> callback = new MockCallback<>(Empty.newBuilder().build());
    addCallback(settableFuture, callback, directExecutor());
    when(client.deleteState(any(io.dapr.DaprProtos.DeleteStateEnvelope.class)))
        .thenReturn(settableFuture);
    State<String> stateKey = buildStateKey(null, key, etag, options);
    Mono<Void> result = adapter.deleteState(STATE_STORE_NAME, stateKey.getKey(), stateKey.getEtag(),
        stateKey.getOptions());
    settableFuture.set(Empty.newBuilder().build());
    result.block();
    assertTrue(callback.wasCalled);
  }

  @Test
  public void deleteStateRetryPolicyNoDurationTest() {
    String etag = "ETag1";
    String key = "key1";
    StateOptions options = buildStateOptions(StateOptions.Consistency.STRONG, StateOptions.Concurrency.FIRST_WRITE,
        null, 1, StateOptions.RetryPolicy.Pattern.LINEAR);
    SettableFuture<Empty> settableFuture = SettableFuture.create();
    MockCallback<Empty> callback = new MockCallback<>(Empty.newBuilder().build());
    addCallback(settableFuture, callback, directExecutor());
    when(client.deleteState(any(io.dapr.DaprProtos.DeleteStateEnvelope.class)))
        .thenReturn(settableFuture);
    State<String> stateKey = buildStateKey(null, key, etag, options);
    Mono<Void> result = adapter.deleteState(STATE_STORE_NAME, stateKey.getKey(), stateKey.getEtag(),
        stateKey.getOptions());
    settableFuture.set(Empty.newBuilder().build());
    result.block();
    assertTrue(callback.wasCalled);
  }

  @Test
  public void deleteStateRetryPolicyNoThresholdTest() {
    String etag = "ETag1";
    String key = "key1";
    StateOptions options = buildStateOptions(StateOptions.Consistency.STRONG, StateOptions.Concurrency.FIRST_WRITE,
        Duration.ofDays(100), null, StateOptions.RetryPolicy.Pattern.LINEAR);
    SettableFuture<Empty> settableFuture = SettableFuture.create();
    MockCallback<Empty> callback = new MockCallback<>(Empty.newBuilder().build());
    addCallback(settableFuture, callback, directExecutor());
    when(client.deleteState(any(io.dapr.DaprProtos.DeleteStateEnvelope.class)))
        .thenReturn(settableFuture);
    State<String> stateKey = buildStateKey(null, key, etag, options);
    Mono<Void> result = adapter.deleteState(STATE_STORE_NAME, stateKey.getKey(), stateKey.getEtag(),
        stateKey.getOptions());
    settableFuture.set(Empty.newBuilder().build());
    result.block();
    assertTrue(callback.wasCalled);
  }

  @Test
  public void deleteStateRetryPolicyNoPatternTest() {
    String etag = "ETag1";
    String key = "key1";
    StateOptions options = buildStateOptions(StateOptions.Consistency.STRONG, StateOptions.Concurrency.FIRST_WRITE,
        Duration.ofDays(100), 1, null);
    SettableFuture<Empty> settableFuture = SettableFuture.create();
    MockCallback<Empty> callback = new MockCallback<>(Empty.newBuilder().build());
    addCallback(settableFuture, callback, directExecutor());
    when(client.deleteState(any(io.dapr.DaprProtos.DeleteStateEnvelope.class)))
        .thenReturn(settableFuture);
    State<String> stateKey = buildStateKey(null, key, etag, options);
    Mono<Void> result = adapter.deleteState(STATE_STORE_NAME, stateKey.getKey(), stateKey.getEtag(),
        stateKey.getOptions());
    settableFuture.set(Empty.newBuilder().build());
    result.block();
    assertTrue(callback.wasCalled);
  }

  @Test(expected = RuntimeException.class)
  public void saveStateExceptionThrownTest() {
    String key = "key1";
    String etag = "ETag1";
    String value = "State value";
    when(client.saveState(any(io.dapr.DaprProtos.SaveStateEnvelope.class))).thenThrow(RuntimeException.class);
    Mono<Void> result = adapter.saveState(STATE_STORE_NAME, key, etag, value, null);
    result.block();
  }

  @Test(expected = RuntimeException.class)
  public void saveStateCallbackExceptionThrownTest() {
    String key = "key1";
    String etag = "ETag1";
    String value = "State value";
    SettableFuture<Empty> settableFuture = SettableFuture.create();
    RuntimeException ex = new RuntimeException("An Exception");
    MockCallback<Empty> callback = new MockCallback<>(ex);
    addCallback(settableFuture, callback, directExecutor());
    when(client.saveState(any(io.dapr.DaprProtos.SaveStateEnvelope.class))).thenReturn(settableFuture);
    Mono<Void> result = adapter.saveState(STATE_STORE_NAME, key, etag, value, null);
    settableFuture.setException(ex);
    result.block();
  }

  @Test
  public void saveStateNoOptionsTest() {
    String key = "key1";
    String etag = "ETag1";
    String value = "State value";
    SettableFuture<Empty> settableFuture = SettableFuture.create();
    MockCallback<Empty> callback = new MockCallback<>(Empty.newBuilder().build());
    addCallback(settableFuture, callback, directExecutor());
    when(client.saveState(any(io.dapr.DaprProtos.SaveStateEnvelope.class))).thenReturn(settableFuture);
    Mono<Void> result = adapter.saveState(STATE_STORE_NAME, key, etag, value, null);
    settableFuture.set(Empty.newBuilder().build());
    result.block();
    assertTrue(callback.wasCalled);
  }

  @Test
  public void saveStateTest() {
    String key = "key1";
    String etag = "ETag1";
    String value = "State value";
    SettableFuture<Empty> settableFuture = SettableFuture.create();
    MockCallback<Empty> callback = new MockCallback<>(Empty.newBuilder().build());
    addCallback(settableFuture, callback, directExecutor());
    when(client.saveState(any(io.dapr.DaprProtos.SaveStateEnvelope.class))).thenReturn(settableFuture);
    StateOptions options = buildStateOptions(StateOptions.Consistency.STRONG, StateOptions.Concurrency.FIRST_WRITE,
        Duration.ofDays(100), 1, StateOptions.RetryPolicy.Pattern.LINEAR);
    Mono<Void> result = adapter.saveState(STATE_STORE_NAME, key, etag, value, options);
    settableFuture.set(Empty.newBuilder().build());
    result.block();
    assertTrue(callback.wasCalled);
  }

  @Test
  public void saveStateNoConsistencyTest() {
    String key = "key1";
    String etag = "ETag1";
    String value = "State value";
    SettableFuture<Empty> settableFuture = SettableFuture.create();
    MockCallback<Empty> callback = new MockCallback<>(Empty.newBuilder().build());
    addCallback(settableFuture, callback, directExecutor());
    when(client.saveState(any(io.dapr.DaprProtos.SaveStateEnvelope.class))).thenReturn(settableFuture);
    StateOptions options = buildStateOptions(null, StateOptions.Concurrency.FIRST_WRITE,
        Duration.ofDays(100), 1, StateOptions.RetryPolicy.Pattern.LINEAR);
    Mono<Void> result = adapter.saveState(STATE_STORE_NAME, key, etag, value, options);
    settableFuture.set(Empty.newBuilder().build());
    result.block();
    assertTrue(callback.wasCalled);
  }

  @Test
  public void saveStateNoConcurrencyTest() {
    String key = "key1";
    String etag = "ETag1";
    String value = "State value";
    SettableFuture<Empty> settableFuture = SettableFuture.create();
    MockCallback<Empty> callback = new MockCallback<>(Empty.newBuilder().build());
    addCallback(settableFuture, callback, directExecutor());
    when(client.saveState(any(io.dapr.DaprProtos.SaveStateEnvelope.class))).thenReturn(settableFuture);
    StateOptions options = buildStateOptions(StateOptions.Consistency.STRONG, null,
        Duration.ofDays(100), 1, StateOptions.RetryPolicy.Pattern.LINEAR);
    Mono<Void> result = adapter.saveState(STATE_STORE_NAME, key, etag, value, options);
    settableFuture.set(Empty.newBuilder().build());
    result.block();
    assertTrue(callback.wasCalled);
  }

  @Test
  public void saveStateNoRetryPolicyTest() {
    String key = "key1";
    String etag = "ETag1";
    String value = "State value";
    SettableFuture<Empty> settableFuture = SettableFuture.create();
    MockCallback<Empty> callback = new MockCallback<>(Empty.newBuilder().build());
    addCallback(settableFuture, callback, directExecutor());
    when(client.saveState(any(io.dapr.DaprProtos.SaveStateEnvelope.class))).thenReturn(settableFuture);
    StateOptions options = buildStateOptions(StateOptions.Consistency.STRONG, StateOptions.Concurrency.FIRST_WRITE,
        null, null, null);
    Mono<Void> result = adapter.saveState(STATE_STORE_NAME, key, etag, value, options);
    settableFuture.set(Empty.newBuilder().build());
    result.block();
    assertTrue(callback.wasCalled);
  }

  @Test
  public void saveStateRetryPolicyNoDurationTest() {
    String key = "key1";
    String etag = "ETag1";
    String value = "State value";
    SettableFuture<Empty> settableFuture = SettableFuture.create();
    MockCallback<Empty> callback = new MockCallback<>(Empty.newBuilder().build());
    addCallback(settableFuture, callback, directExecutor());
    when(client.saveState(any(io.dapr.DaprProtos.SaveStateEnvelope.class))).thenReturn(settableFuture);
    StateOptions options = buildStateOptions(StateOptions.Consistency.STRONG, StateOptions.Concurrency.FIRST_WRITE,
        null, 1, StateOptions.RetryPolicy.Pattern.LINEAR);
    Mono<Void> result = adapter.saveState(STATE_STORE_NAME, key, etag, value, options);
    settableFuture.set(Empty.newBuilder().build());
    result.block();
    assertTrue(callback.wasCalled);
  }

  @Test
  public void saveStateRetryPolicyNoThresholdTest() {
    String key = "key1";
    String etag = "ETag1";
    String value = "State value";
    SettableFuture<Empty> settableFuture = SettableFuture.create();
    MockCallback<Empty> callback = new MockCallback<>(Empty.newBuilder().build());
    addCallback(settableFuture, callback, directExecutor());
    when(client.saveState(any(io.dapr.DaprProtos.SaveStateEnvelope.class))).thenReturn(settableFuture);
    StateOptions options = buildStateOptions(StateOptions.Consistency.STRONG, StateOptions.Concurrency.FIRST_WRITE,
        Duration.ofDays(100), null, StateOptions.RetryPolicy.Pattern.LINEAR);
    Mono<Void> result = adapter.saveState(STATE_STORE_NAME, key, etag, value, options);
    settableFuture.set(Empty.newBuilder().build());
    result.block();
    assertTrue(callback.wasCalled);
  }

  @Test
  public void saveStateRetryPolicyNoPatternTest() {
    String key = "key1";
    String etag = "ETag1";
    String value = "State value";
    SettableFuture<Empty> settableFuture = SettableFuture.create();
    MockCallback<Empty> callback = new MockCallback<>(Empty.newBuilder().build());
    addCallback(settableFuture, callback, directExecutor());
    when(client.saveState(any(io.dapr.DaprProtos.SaveStateEnvelope.class))).thenReturn(settableFuture);
    StateOptions options = buildStateOptions(StateOptions.Consistency.STRONG, StateOptions.Concurrency.FIRST_WRITE,
        Duration.ofDays(100), 1, null);
    Mono<Void> result = adapter.saveState(STATE_STORE_NAME, key, etag, value, options);
    settableFuture.set(Empty.newBuilder().build());
    result.block();
    assertTrue(callback.wasCalled);
  }

  private <T> State<T> buildStateKey(T value, String key, String etag, StateOptions options) {
    return new State(value, key, etag, options);
  }

  /**
   * The purpose of this test is to show that it doesn't matter when the client is called, the actual coll to DAPR
   * will be done when the output Mono response call the Mono.block method.
   * Like for instance if you call getState, without blocking for the response, and then call delete for the same
   * state you just retrieved but block for the delete response, when later you block for the response of the getState,
   * you will not find the state.
   * <p>This test will execute the following flow:</p>
   * <ol>
   *   <li>Exeucte client getState for Key=key1</li>
   *   <li>Block for result to the the state</li>
   *   <li>Assert the Returned State is the expected to key1</li>
   *   <li>Execute client getState for Key=key2</li>
   *   <li>Execute client deleteState for Key=key2</li>
   *   <li>Block for deleteState call.</li>
   *   <li>Block for getState for Key=key2 and Assert they 2 was not found.</li>
   * </ol>
<<<<<<< HEAD
   *
   * @throws Exception
=======
   * @throws Exception - Test will fail if any unexpected exception is being thrown
>>>>>>> af440531
   */

  @Test
  public void getStateDeleteStateThenBlockDeleteThenBlockGet() throws Exception {
    String etag = "ETag1";
    String key1 = "key1";
    String expectedValue1 = "Expected state 1";
    String key2 = "key2";
    String expectedValue2 = "Expected state 2";
    State<String> expectedState1 = buildStateKey(expectedValue1, key1, etag, null);
    Map<String, SettableFuture<DaprProtos.GetStateResponseEnvelope>> futuresMap = new HashMap<>();
    futuresMap.put(key1, buildFutureGetStateEnvelop(expectedValue1, etag));
    futuresMap.put(key2, buildFutureGetStateEnvelop(expectedValue2, etag));
    when(client.getState(argThat(new GetStateEnvelopeKeyMatcher(key1)))).thenReturn(futuresMap.get(key1));
    State<String> keyRequest1 = buildStateKey(null, key1, etag, null);
    Mono<State<String>> resultGet1 = adapter.getState(STATE_STORE_NAME, keyRequest1, String.class);
    assertEquals(expectedState1, resultGet1.block());
    State<String> keyRequest2 = buildStateKey(null, key2, etag, null);
    Mono<State<String>> resultGet2 = adapter.getState(STATE_STORE_NAME, keyRequest2, String.class);

    SettableFuture<Empty> settableFutureDelete = SettableFuture.create();
    MockCallback<Empty> callbackDelete = new MockCallback<>(Empty.newBuilder().build());
    addCallback(settableFutureDelete, callbackDelete, directExecutor());
    when(client.deleteState(any(io.dapr.DaprProtos.DeleteStateEnvelope.class)))
        .thenReturn(settableFutureDelete);
    Mono<Void> resultDelete = adapter.deleteState(STATE_STORE_NAME, keyRequest2.getKey(), keyRequest2.getEtag(),
        keyRequest2.getOptions());
    settableFutureDelete.set(Empty.newBuilder().build());
    resultDelete.block();
    assertTrue(callbackDelete.wasCalled);
    futuresMap.replace(key2, null);
    when(client.getState(argThat(new GetStateEnvelopeKeyMatcher(key2)))).thenReturn(futuresMap.get(key2));

    State<String> state2 = resultGet2.block();
    assertNull(state2);
  }

  private <T> SettableFuture<DaprProtos.GetStateResponseEnvelope> buildFutureGetStateEnvelop(T value, String etag) throws IOException {
    DaprProtos.GetStateResponseEnvelope envelope = buildGetStateResponseEnvelope(value, etag);
    SettableFuture<DaprProtos.GetStateResponseEnvelope> settableFuture = SettableFuture.create();
    MockCallback<DaprProtos.GetStateResponseEnvelope> callback = new MockCallback<>(envelope);
    addCallback(settableFuture, callback, directExecutor());
    settableFuture.set(envelope);

    return settableFuture;
  }

  private <T> DaprProtos.GetStateResponseEnvelope buildGetStateResponseEnvelope(T value, String etag) throws IOException {
    return DaprProtos.GetStateResponseEnvelope.newBuilder()
        .setData(getAny(value))
        .setEtag(etag)
        .build();
  }

  private StateOptions buildStateOptions(StateOptions.Consistency consistency, StateOptions.Concurrency concurrency,
                                         Duration interval, Integer threshold,
                                         StateOptions.RetryPolicy.Pattern pattern) {

    StateOptions.RetryPolicy retryPolicy = null;
    if (interval != null || threshold != null || pattern != null) {
      retryPolicy = new StateOptions.RetryPolicy(interval, threshold, pattern);
    }
    StateOptions options = null;
    if (consistency != null || concurrency != null || retryPolicy != null) {
      options = new StateOptions(consistency, concurrency, retryPolicy);
    }
    return options;
  }

  private <T> Any getAny(T value) throws IOException {
    byte[] byteValue = serializer.serialize(value);
    return Any.newBuilder().setValue(ByteString.copyFrom(byteValue)).build();
  }

  private final class MockCallback<T> implements FutureCallback<T> {
    private T value = null;
    private Throwable failure = null;
    private boolean wasCalled = false;

    public MockCallback(T expectedValue) {
      this.value = expectedValue;
    }

    public MockCallback(Throwable expectedFailure) {
      this.failure = expectedFailure;
    }

    @Override
    public synchronized void onSuccess(@NullableDecl T result) {
      assertFalse(wasCalled);
      wasCalled = true;
      assertEquals(value, result);
    }

    @Override
    public synchronized void onFailure(Throwable throwable) {
      assertFalse(wasCalled);
      wasCalled = true;
      assertEquals(failure, throwable);
    }
  }

  public static class MyObject {
    private Integer id;
    private String value;

    public MyObject() {
    }

    public MyObject(Integer id, String value) {
      this.id = id;
      this.value = value;
    }

    public Integer getId() {
      return id;
    }

    public void setId(Integer id) {
      this.id = id;
    }

    public String getValue() {
      return value;
    }

    public void setValue(String value) {
      this.value = value;
    }

    @Override
    public boolean equals(Object o) {
      if (this == o) return true;
      if (!(o instanceof MyObject)) return false;

      MyObject myObject = (MyObject) o;

      if (!getId().equals(myObject.getId())) return false;
      if (getValue() != null ? !getValue().equals(myObject.getValue()) : myObject.getValue() != null) return false;

      return true;
    }

    @Override
    public int hashCode() {
      int result = getId().hashCode();
      result = 31 * result + (getValue() != null ? getValue().hashCode() : 0);
      return result;
    }
  }

  private static class GetStateEnvelopeKeyMatcher implements ArgumentMatcher<DaprProtos.GetStateEnvelope> {

    private final String propValue;

    GetStateEnvelopeKeyMatcher(String propValue) {
      this.propValue = propValue;
    }

    @Override
    public boolean matches(DaprProtos.GetStateEnvelope argument) {
      if (argument == null) {
        return false;
      }
      if (propValue == null && argument.getKey() != null) {
        return false;
      }
      if (propValue == null && argument.getKey() == null) {
        return true;
      }
      return propValue.equals(argument.getKey());
    }

    @Override
    public String toString() {
      return "<Has property of certain value (propName: " + propValue + ") matcher>";
    }
  }
}<|MERGE_RESOLUTION|>--- conflicted
+++ resolved
@@ -871,12 +871,8 @@
    *   <li>Block for deleteState call.</li>
    *   <li>Block for getState for Key=key2 and Assert they 2 was not found.</li>
    * </ol>
-<<<<<<< HEAD
    *
-   * @throws Exception
-=======
-   * @throws Exception - Test will fail if any unexpected exception is being thrown
->>>>>>> af440531
+   * @throws Exception - Test will fail if any unexpected exception is being thrown.
    */
 
   @Test
