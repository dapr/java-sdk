/*
 * Copyright (c) Microsoft Corporation.
 * Licensed under the MIT License.
 */

package io.dapr.client;

import okhttp3.OkHttpClient;
import org.junit.Test;

import java.lang.reflect.Field;

import static org.junit.Assert.assertNotNull;
import static org.junit.Assert.assertSame;

public class DaprHttpBuilderTest {

  @Test
  public void singletonOkHttpClient() throws Exception {
    DaprHttp daprHttp = new DaprHttpBuilder().build();
    DaprHttp anotherDaprHttp = new DaprHttpBuilder().build();

    assertSame(getOkHttpClient(daprHttp), getOkHttpClient(anotherDaprHttp));
  }

<<<<<<< HEAD
  private static void assertOKHttpPropertyValue(DaprHttp daprHttp, String propertyName, Object expectedValue) throws Exception {
    // First, get okHttpClient.
=======
  private static OkHttpClient getOkHttpClient(DaprHttp daprHttp) throws Exception {
>>>>>>> eb7763f1
    Field httpClientField = DaprHttp.class.getDeclaredField("httpClient");
    httpClientField.setAccessible(true);
    OkHttpClient okHttpClient = (OkHttpClient) httpClientField.get(daprHttp);
    assertNotNull(okHttpClient);
    return okHttpClient;
  }

}<|MERGE_RESOLUTION|>--- conflicted
+++ resolved
@@ -23,12 +23,8 @@
     assertSame(getOkHttpClient(daprHttp), getOkHttpClient(anotherDaprHttp));
   }
 
-<<<<<<< HEAD
-  private static void assertOKHttpPropertyValue(DaprHttp daprHttp, String propertyName, Object expectedValue) throws Exception {
-    // First, get okHttpClient.
-=======
+
   private static OkHttpClient getOkHttpClient(DaprHttp daprHttp) throws Exception {
->>>>>>> eb7763f1
     Field httpClientField = DaprHttp.class.getDeclaredField("httpClient");
     httpClientField.setAccessible(true);
     OkHttpClient okHttpClient = (OkHttpClient) httpClientField.get(daprHttp);
