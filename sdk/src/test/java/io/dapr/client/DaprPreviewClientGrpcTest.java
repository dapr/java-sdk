--- conflicted
+++ resolved
@@ -822,7 +822,6 @@
   }
 
   @Test
-<<<<<<< HEAD
   public void scheduleJobShouldHavePolicyWhenPolicyIsSet() {
     doAnswer(invocation -> {
       StreamObserver<DaprProtos.ScheduleJobResponse> observer = invocation.getArgument(1);
@@ -940,7 +939,8 @@
         job.getFailurePolicy().getConstant().getInterval().getNanos());
     assertEquals(10, job.getFailurePolicy().getConstant().getMaxRetries());
   }
-=======
+
+  @Test
   public void scheduleJobShouldThrowWhenNameAlreadyExists() {
         AtomicInteger callCount = new AtomicInteger(0);
         
@@ -1014,11 +1014,6 @@
     assertEquals("testJob", secondActualRequest.getJob().getName());
   }
 
-
-
-
->>>>>>> f7ec5589
-
   @Test
   public void getJobShouldReturnResponseWhenAllFieldsArePresentInRequest() {
     DateTimeFormatter iso8601Formatter = DateTimeFormatter.ofPattern("yyyy-MM-dd'T'HH:mm:ss.SSS'Z'")
