--- conflicted
+++ resolved
@@ -482,666 +482,6 @@
       return XML_MAPPER.writeValueAsBytes(o);
     }
 
-<<<<<<< HEAD
-    assertThrows(IllegalArgumentException.class, () ->
-        daprClientHttp.saveBulkState(null, null).block());
-    assertThrows(IllegalArgumentException.class, () ->
-        daprClientHttp.saveBulkState("", null).block());
-  }
-
-  @Test
-  public void saveStatesNull() {
-    List<State<?>> stateKeyValueList = new ArrayList<>();
-
-    Mono<Void> mono = daprClientHttp.saveBulkState(STATE_STORE_NAME, null);
-    assertNull(mono.block());
-    Mono<Void> mono1 = daprClientHttp.saveBulkState(STATE_STORE_NAME, stateKeyValueList);
-    assertNull(mono1.block());
-  }
-
-  @Test
-  public void saveStatesNullState() {
-    List<State<?>> stateKeyValueList = new ArrayList<>();
-    stateKeyValueList.add(null);
-    mockInterceptor.addRule()
-        .post("http://" + sidecarIp + ":3000/v1.0/state/MyStateStore")
-        .respond(EXPECTED_RESULT);
-
-    Mono<Void> mono1 = daprClientHttp.saveBulkState(STATE_STORE_NAME, stateKeyValueList);
-    assertNull(mono1.block());
-  }
-
-  @Test
-  public void saveStatesEtagNull() {
-    State<String> stateKeyValue = new State<>("key", "value", null, null);
-    List<State<?>> stateKeyValueList = Collections.singletonList(stateKeyValue);
-    mockInterceptor.addRule()
-          .post("http://" + sidecarIp + ":3000/v1.0/state/MyStateStore")
-          .respond(EXPECTED_RESULT);
-
-    Mono<Void> mono = daprClientHttp.saveBulkState(STATE_STORE_NAME, stateKeyValueList);
-    assertNull(mono.block());
-  }
-
-  @Test
-  public void saveStatesEtagEmpty() {
-    State<String> stateKeyValue = new State<>("key", "value", "", null);
-    List<State<?>> stateKeyValueList = Collections.singletonList(stateKeyValue);
-    mockInterceptor.addRule()
-          .post("http://" + sidecarIp + ":3000/v1.0/state/MyStateStore")
-          .respond(EXPECTED_RESULT);
-
-    Mono<Void> mono = daprClientHttp.saveBulkState(STATE_STORE_NAME, stateKeyValueList);
-    assertNull(mono.block());
-  }
-
-  @Test
-  public void simpleSaveStates() {
-    mockInterceptor.addRule()
-          .post("http://" + sidecarIp + ":3000/v1.0/state/MyStateStore")
-          .respond(EXPECTED_RESULT);
-    StateOptions stateOptions = mock(StateOptions.class);
-
-    Mono<Void> mono = daprClientHttp.saveState(STATE_STORE_NAME, "key", "etag", "value", stateOptions);
-    assertNull(mono.block());
-  }
-
-  @Test
-  public void saveStatesNoHotMono() {
-    mockInterceptor.addRule()
-        .post("http://" + sidecarIp + ":3000/v1.0/state/MyStateStore")
-        .respond(500);
-    StateOptions stateOptions = mock(StateOptions.class);
-
-    daprClientHttp.saveState(STATE_STORE_NAME, "key", "etag", "value", stateOptions);
-    // No exception should be thrown because we did not call block() on the mono above.
-  }
-
-  @Test
-  public void simpleExecuteTransaction() {
-    mockInterceptor.addRule()
-        .post("http://" + sidecarIp + ":3000/v1.0/state/MyStateStore/transaction")
-        .matches(new BodyMatcher(
-            "{\"operations\":[{\"operation\":\"upsert\",\"request\":{\"value\":\"my data\",\"key\":\"key1\"," +
-                "\"etag\":\"ETag1\",\"options\":{}}},{\"operation\":\"delete\",\"request\":{\"key\":\"deleteKey\"}}]}"
-        ))
-        .respond(EXPECTED_RESULT);
-    String etag = "ETag1";
-    String key = "key1";
-    String data = "my data";
-    StateOptions stateOptions = mock(StateOptions.class);
-
-
-    State<String> stateKey = new State<>(key, data, etag, stateOptions);
-    TransactionalStateOperation<String> upsertOperation = new TransactionalStateOperation<>(
-        TransactionalStateOperation.OperationType.UPSERT,
-        stateKey);
-    TransactionalStateOperation<String> deleteOperation = new TransactionalStateOperation<>(
-        TransactionalStateOperation.OperationType.DELETE,
-        new State<>("deleteKey"));
-    Mono<Void> mono = daprClientHttp.executeStateTransaction(STATE_STORE_NAME, Arrays.asList(upsertOperation,
-        deleteOperation));
-    assertNull(mono.block());
-  }
-
-  @Test
-  public void simpleExecuteTransactionXMLData() {
-    mockInterceptor.addRule()
-        .post("http://" + sidecarIp + ":3000/v1.0/state/MyStateStore/transaction")
-        .matches(new BodyMatcher("{\"operations\":[{\"operation\":\"upsert\"," +
-            "\"request\":{\"value\":\"PFN0cmluZz5teSBkYXRhPC9TdHJpbmc+\",\"key\":\"key1\",\"etag\":\"ETag1\"," +
-            "\"options\":{}}},{\"operation\":\"delete\",\"request\":{\"value\":\"PG51bGwvPg==\"," +
-            "\"key\":\"deleteKey\"}}]}"))
-        .respond(EXPECTED_RESULT);
-    String etag = "ETag1";
-    String key = "key1";
-    String data = "my data";
-    StateOptions stateOptions = mock(StateOptions.class);
-
-
-    State<String> stateKey = new State<>(key, data, etag, stateOptions);
-    TransactionalStateOperation<String> upsertOperation = new TransactionalStateOperation<>(
-        TransactionalStateOperation.OperationType.UPSERT,
-        stateKey);
-    TransactionalStateOperation<String> deleteOperation = new TransactionalStateOperation<>(
-        TransactionalStateOperation.OperationType.DELETE,
-        new State<>("deleteKey"));
-    Mono<Void> mono = daprClientHttpXML.executeStateTransaction(STATE_STORE_NAME, Arrays.asList(upsertOperation,
-        deleteOperation));
-    assertNull(mono.block());
-  }
-
-  @Test
-  public void simpleExecuteTransactionNullEtag() {
-    mockInterceptor.addRule()
-        .post("http://" + sidecarIp + ":3000/v1.0/state/MyStateStore/transaction")
-        .respond(EXPECTED_RESULT);
-    String etag = null;
-    String key = "key1";
-    String data = "my data";
-    StateOptions stateOptions = mock(StateOptions.class);
-
-
-    State<String> stateKey = new State<>(key, data, etag, stateOptions);
-    TransactionalStateOperation<String> upsertOperation = new TransactionalStateOperation<>(
-        TransactionalStateOperation.OperationType.UPSERT,
-        stateKey);
-    TransactionalStateOperation<String> deleteOperation = new TransactionalStateOperation<>(
-        TransactionalStateOperation.OperationType.DELETE,
-        new State<>("deleteKey"));
-    Mono<Void> mono = daprClientHttp.executeStateTransaction(STATE_STORE_NAME, Arrays.asList(upsertOperation,
-        deleteOperation));
-    assertNull(mono.block());
-  }
-
-  @Test
-  public void simpleExecuteTransactionEmptyEtag() {
-    mockInterceptor.addRule()
-        .post("http://" + sidecarIp + ":3000/v1.0/state/MyStateStore/transaction")
-        .respond(EXPECTED_RESULT);
-    String etag = "empty";
-    String key = "key1";
-    String data = "my data";
-    StateOptions stateOptions = mock(StateOptions.class);
-
-
-    State<String> stateKey = new State<>(key, data, etag, stateOptions);
-    TransactionalStateOperation<String> upsertOperation = new TransactionalStateOperation<>(
-        TransactionalStateOperation.OperationType.UPSERT,
-        stateKey);
-    TransactionalStateOperation<String> deleteOperation = new TransactionalStateOperation<>(
-        TransactionalStateOperation.OperationType.DELETE,
-        new State<>("deleteKey"));
-    Mono<Void> mono = daprClientHttp.executeStateTransaction(STATE_STORE_NAME, Arrays.asList(upsertOperation,
-        deleteOperation));
-    assertNull(mono.block());
-  }
-
-  @Test
-  public void simpleExecuteTransactionNullOperationAndNullState() {
-    mockInterceptor.addRule()
-        .post("http://" + sidecarIp + ":3000/v1.0/state/MyStateStore/transaction")
-        .respond(EXPECTED_RESULT);
-    String etag = null;
-    String key = "key1";
-    String data = "my data";
-    StateOptions stateOptions = mock(StateOptions.class);
-
-
-    State<String> stateKey = new State<>(key, data, etag, stateOptions);
-    TransactionalStateOperation<String> upsertOperation = new TransactionalStateOperation<>(
-        TransactionalStateOperation.OperationType.UPSERT,
-        stateKey);
-    TransactionalStateOperation<String> deleteOperation = new TransactionalStateOperation<>(
-        TransactionalStateOperation.OperationType.DELETE,
-        new State<>("deleteKey"));
-    TransactionalStateOperation<String> nullStateOperation = new TransactionalStateOperation<>(
-        TransactionalStateOperation.OperationType.DELETE,
-        null);
-    Mono<Void> mono = daprClientHttp.executeStateTransaction(STATE_STORE_NAME, Arrays.asList(
-        null,
-        nullStateOperation,
-        upsertOperation,
-        deleteOperation));
-    assertNull(mono.block());
-  }
-
-  @Test
-  public void executeTransactionErrors() {
-
-    assertThrows(IllegalArgumentException.class, () ->
-        daprClientHttp.executeStateTransaction(null,  null).block());
-    assertThrows(IllegalArgumentException.class, () ->
-        daprClientHttp.executeStateTransaction("",  null).block());
-  }
-
-  @Test
-  public void simpleExecuteTransactionNull() {
-    mockInterceptor.addRule()
-        .post("http://" + sidecarIp + ":3000/v1.0/state/MyStateStore/transaction")
-        .respond(EXPECTED_RESULT);
-
-    Mono<Void> mono = daprClientHttp.executeStateTransaction(STATE_STORE_NAME,  null);
-    assertNull(mono.block());
-    mono = daprClientHttp.executeStateTransaction(STATE_STORE_NAME,  Collections.emptyList());
-    assertNull(mono.block());
-  }
-
-  @Test
-  public void deleteState() {
-    StateOptions stateOptions = mock(StateOptions.class);
-    State<String> stateKeyValue = new State<>("key", "value", "etag", stateOptions);
-    mockInterceptor.addRule()
-          .delete("http://" + sidecarIp + ":3000/v1.0/state/MyStateStore/key")
-          .respond(EXPECTED_RESULT);
-
-    Mono<Void> mono = daprClientHttp.deleteState(STATE_STORE_NAME, stateKeyValue.getKey(), stateKeyValue.getEtag(), stateOptions);
-    assertNull(mono.block());
-  }
-
-  @Test
-  public void deleteStateWithMetadata() {
-    Map<String, String> metadata = new HashMap<>();
-    metadata.put("key_1", "val_1");
-    StateOptions stateOptions = mock(StateOptions.class);
-    State<String> stateKeyValue = new State<>("key", "value", "etag", stateOptions);
-    mockInterceptor.addRule()
-          .delete("http://" + sidecarIp + ":3000/v1.0/state/MyStateStore/key?metadata.key_1=val_1")
-          .respond(EXPECTED_RESULT);
-
-    DeleteStateRequest request = new DeleteStateRequest(STATE_STORE_NAME, stateKeyValue.getKey());
-    request.setMetadata(metadata)
-        .setEtag(stateKeyValue.getEtag())
-        .setStateOptions(stateOptions);
-    Mono<Void> monoMetadata = daprClientHttp.deleteState(request);
-    assertNull(monoMetadata.block());
-  }
-
-  @Test
-  public void deleteStateNoHotMono() {
-    StateOptions stateOptions = mock(StateOptions.class);
-    State<String> stateKeyValue = new State<>("key", "value", "etag", stateOptions);
-    mockInterceptor.addRule()
-        .delete("http://" + sidecarIp + ":3000/v1.0/state/MyStateStore/key")
-        .respond(500);
-
-    daprClientHttp.deleteState(STATE_STORE_NAME, stateKeyValue.getKey(), stateKeyValue.getEtag(), stateOptions);
-    // No exception should be thrown because we did not call block() on the mono above.
-  }
-
-  @Test
-  public void deleteStateNullEtag() {
-    State<String> stateKeyValue = new State<>("key", "value", null, null);
-    mockInterceptor.addRule()
-          .delete("http://" + sidecarIp + ":3000/v1.0/state/MyStateStore/key")
-          .respond(EXPECTED_RESULT);
-
-    Mono<Void> mono = daprClientHttp.deleteState(STATE_STORE_NAME, stateKeyValue.getKey(), stateKeyValue.getEtag(), null);
-    assertNull(mono.block());
-  }
-
-  @Test
-  public void deleteStateEmptyEtag() {
-    State<String> stateKeyValue = new State<>("key", "value", "", null);
-    mockInterceptor.addRule()
-          .delete("http://" + sidecarIp + ":3000/v1.0/state/MyStateStore/key")
-          .respond(EXPECTED_RESULT);
-
-    Mono<Void> mono = daprClientHttp.deleteState(STATE_STORE_NAME, stateKeyValue.getKey(), stateKeyValue.getEtag(), null);
-    assertNull(mono.block());
-  }
-
-  @Test
-  public void deleteStateIllegalArgumentException() {
-    State<String> stateKeyValueNull = new State<>(null, "value", "etag", null);
-    State<String> stateKeyValueEmpty = new State<>("", "value", "etag", null);
-    mockInterceptor.addRule()
-          .delete("http://" + sidecarIp + ":3000/v1.0/state/MyStateStore/key")
-          .respond(EXPECTED_RESULT);
-
-    assertThrows(IllegalArgumentException.class, () -> {
-      daprClientHttp.deleteState(STATE_STORE_NAME, null, null, null).block();
-    });
-    assertThrows(IllegalArgumentException.class, () -> {
-      daprClientHttp.deleteState(STATE_STORE_NAME, "", null, null).block();
-    });
-    assertThrows(IllegalArgumentException.class, () -> {
-      daprClientHttp.deleteState(STATE_STORE_NAME, " ", null, null).block();
-    });
-    assertThrows(IllegalArgumentException.class, () -> {
-      daprClientHttp.deleteState(null, "key", null, null).block();
-    });
-    assertThrows(IllegalArgumentException.class, () -> {
-      daprClientHttp.deleteState("", "key", null, null).block();
-    });
-    assertThrows(IllegalArgumentException.class, () -> {
-      daprClientHttp.deleteState(" ", "key", null, null).block();
-    });
-  }
-
-  @Test
-  public void getSecrets() {
-    mockInterceptor.addRule()
-        .get("http://" + sidecarIp + ":3000/v1.0/secrets/MySecretStore/key")
-        .respond("{ \"mysecretkey\": \"mysecretvalue\"}");
-
-    assertThrows(IllegalArgumentException.class, () -> {
-      daprClientHttp.getSecret(SECRET_STORE_NAME, null).block();
-    });
-    Map<String, String> secret = daprClientHttp.getSecret(SECRET_STORE_NAME, "key").block();
-
-    assertEquals(1, secret.size());
-    assertEquals("mysecretvalue", secret.get("mysecretkey"));
-  }
-
-  @Test
-  public void getSecretsSpecialCharsInKey() {
-    mockInterceptor.addRule()
-        .get("http://" + sidecarIp + ":3000/v1.0/secrets/MySecretStore/key%2Fone")
-        .respond("{ \"mysecretkey\": \"mysecretvalue\"}");
-
-    assertThrows(IllegalArgumentException.class, () -> {
-      daprClientHttp.getSecret(SECRET_STORE_NAME, null).block();
-    });
-    Map<String, String> secret = daprClientHttp.getSecret(SECRET_STORE_NAME, "key/one").block();
-
-    assertEquals(1, secret.size());
-    assertEquals("mysecretvalue", secret.get("mysecretkey"));
-  }
-
-  @Test
-  public void getSecretsEmpty() {
-    mockInterceptor.addRule()
-          .get("http://" + sidecarIp + ":3000/v1.0/secrets/MySecretStore/key")
-          .respond("");
-
-    assertThrows(IllegalArgumentException.class, () -> {
-      daprClientHttp.getSecret(SECRET_STORE_NAME, null).block();
-    });
-    Map<String, String> secret = daprClientHttp.getSecret(SECRET_STORE_NAME, "key").block();
-
-    assertTrue(secret.isEmpty());
-  }
-
-  @Test
-  public void getSecrets404() {
-    mockInterceptor.addRule()
-        .get("http://" + sidecarIp + ":3000/v1.0/secrets/MySecretStore/key")
-        .respond(404);
-
-    assertThrowsDaprException("UNKNOWN", () ->
-        daprClientHttp.getSecret(SECRET_STORE_NAME, "key").block()
-    );
-  }
-
-  @Test
-  public void getSecrets404WithErrorCode() {
-    mockInterceptor.addRule()
-        .get("http://" + sidecarIp + ":3000/v1.0/secrets/MySecretStore/key")
-        .respond(404,
-            ResponseBody.create("" +
-                "{\"errorCode\":\"ERR_SECRET_STORE_NOT_FOUND\"," +
-                "\"message\":\"error message\"}", MediaTypes.MEDIATYPE_JSON));
-
-    assertThrowsDaprException(
-        "ERR_SECRET_STORE_NOT_FOUND",
-        "ERR_SECRET_STORE_NOT_FOUND: error message (HTTP status code: 404)",
-        () -> daprClientHttp.getSecret(SECRET_STORE_NAME, "key").block()
-    );
-  }
-
-  @Test
-  public void getSecretsErrors() {
-    mockInterceptor.addRule()
-        .get("http://" + sidecarIp + ":3000/v1.0/secrets/MySecretStore/key")
-        .respond("INVALID JSON");
-
-    assertThrows(IllegalArgumentException.class, () ->
-        daprClientHttp.getSecret(null, "key").block());
-    assertThrows(IllegalArgumentException.class, () ->
-        daprClientHttp.getSecret("", "key").block());
-    assertThrows(IllegalArgumentException.class, () -> {
-      daprClientHttp.getSecret(SECRET_STORE_NAME, null).block();
-    });
-    assertThrows(IllegalArgumentException.class, () -> {
-      daprClientHttp.getSecret(SECRET_STORE_NAME, "").block();
-    });
-    assertThrowsDaprException(JsonParseException.class, () -> {
-      daprClientHttp.getSecret(SECRET_STORE_NAME, "key").block();
-    });
-  }
-
-  @Test
-  public void getSecretsWithMetadata() {
-    mockInterceptor.addRule()
-          .get("http://" + sidecarIp + ":3000/v1.0/secrets/MySecretStore/key")
-          .respond("{ \"mysecretkey\": \"mysecretvalue\"}");
-    mockInterceptor.addRule()
-          .get("http://" + sidecarIp + ":3000/v1.0/secrets/MySecretStore/key?metadata.metakey=metavalue")
-          .respond("{ \"mysecretkey2\": \"mysecretvalue2\"}");
-
-    {
-      Map<String, String> secret = daprClientHttp.getSecret(
-            SECRET_STORE_NAME,
-            "key",
-            null).block();
-
-      assertEquals(1, secret.size());
-      assertEquals("mysecretvalue", secret.get("mysecretkey"));
-    }
-
-    {
-      Map<String, String> secret = daprClientHttp.getSecret(
-            SECRET_STORE_NAME,
-            "key",
-            Collections.singletonMap("metakey", "metavalue")).block();
-
-      assertEquals(1, secret.size());
-      assertEquals("mysecretvalue2", secret.get("mysecretkey2"));
-    }
-  }
-
-  @Test
-  public void getBulkSecrets() {
-    mockInterceptor.addRule()
-        .get("http://" + sidecarIp + ":3000/v1.0/secrets/MySecretStore/bulk")
-        .respond("{ \"one\": { \"mysecretkey\": \"mysecretvalue\"}, \"two\": { \"a\": \"1\", \"b\": \"2\"}}");
-
-    Map<String, Map<String, String>> secrets = daprClientHttp.getBulkSecret(SECRET_STORE_NAME).block();
-
-    assertEquals(2, secrets.size());
-    assertEquals(1, secrets.get("one").size());
-    assertEquals("mysecretvalue", secrets.get("one").get("mysecretkey"));
-    assertEquals(2, secrets.get("two").size());
-    assertEquals("1", secrets.get("two").get("a"));
-    assertEquals("2", secrets.get("two").get("b"));
-  }
-
-  @Test
-  public void getBulkSecretsWithMetadata() {
-    mockInterceptor.addRule()
-        .get("http://" + sidecarIp + ":3000/v1.0/secrets/MySecretStore/bulk?metadata.metakey=metavalue")
-        .respond("{ \"one\": { \"mysecretkey\": \"mysecretvalue\"}, \"two\": { \"a\": \"1\", \"b\": \"2\"}}");
-
-    Map<String, Map<String, String>> secrets =
-        daprClientHttp.getBulkSecret(SECRET_STORE_NAME, Collections.singletonMap("metakey", "metavalue")).block();
-
-    assertEquals(2, secrets.size());
-    assertEquals(1, secrets.get("one").size());
-    assertEquals("mysecretvalue", secrets.get("one").get("mysecretkey"));
-    assertEquals(2, secrets.get("two").size());
-    assertEquals("1", secrets.get("two").get("a"));
-    assertEquals("2", secrets.get("two").get("b"));
-  }
-
-  @Test
-  public void getConfigurationTestErrorScenario() {
-    assertThrows(IllegalArgumentException.class, () -> {
-      daprClientHttp.getConfiguration("", "key").block();
-    });
-    assertThrows(IllegalArgumentException.class, () -> {
-      daprClientHttp.getConfiguration("  ", "key").block();
-    });
-  }
-
-  @Test
-  public void getConfigurationTest() {
-    mockInterceptor.addRule()
-        .get()
-        .path("/v1.0/configuration/MyConfigStore")
-        .param("key","configkey1")
-        .respond("{\"configkey1\" : {\"value\" : \"configvalue1\",\"version\" : \"1\"}}");
-
-    ConfigurationItem ci = daprClientHttp.getConfiguration(CONFIG_STORE_NAME, "configkey1").block();
-    assertNotNull(ci);
-    assertEquals("configkey1", ci.getKey());
-    assertEquals("configvalue1", ci.getValue());
-    assertEquals("1", ci.getVersion());
-  }
-
-  @Test
-  public void getAllConfigurationTest() {
-    mockInterceptor.addRule()
-        .get()
-        .path("/v1.0/configuration/MyConfigStore")
-        .respond("{\"configkey1\" : {\"value\" : \"configvalue1\",\"version\" : \"1\"}}");
-
-    ConfigurationItem ci = daprClientHttp.getConfiguration(CONFIG_STORE_NAME, "configkey1").block();
-    assertNotNull(ci);
-    assertEquals("configkey1", ci.getKey());
-    assertEquals("configvalue1", ci.getValue());
-    assertEquals("1", ci.getVersion());
-  }
-
-  @Test
-  public void subscribeConfigurationTest() {
-    mockInterceptor.addRule()
-        .get()
-        .path("/v1.0/configuration/MyConfigStore/subscribe")
-        .param("key", "configkey1")
-        .respond("{\"id\":\"1234\"}");
-
-    Iterator<SubscribeConfigurationResponse> itr = daprClientHttp.subscribeConfiguration(CONFIG_STORE_NAME, "configkey1").toIterable().iterator();
-    assertTrue(itr.hasNext());
-    SubscribeConfigurationResponse res = itr.next();
-    assertEquals("1234", res.getSubscriptionId());
-    assertFalse(itr.hasNext());
-  }
-
-  @Test
-  public void subscribeAllConfigurationTest() {
-    mockInterceptor.addRule()
-        .get()
-        .path("/v1.0/configuration/MyConfigStore/subscribe")
-        .respond("{\"id\":\"1234\"}");
-
-    Iterator<SubscribeConfigurationResponse> itr = daprClientHttp.subscribeConfiguration(CONFIG_STORE_NAME, "configkey1").toIterable().iterator();
-    assertTrue(itr.hasNext());
-    SubscribeConfigurationResponse res = itr.next();
-    assertEquals("1234", res.getSubscriptionId());
-    assertFalse(itr.hasNext());
-  }
-
-  @Test
-  public void unsubscribeConfigurationTest() {
-    mockInterceptor.addRule()
-        .get()
-        .path("/v1.0/configuration/MyConfigStore/1234/unsubscribe")
-        .respond("{\"ok\": true}");
-
-    UnsubscribeConfigurationResponse res = daprClientHttp.unsubscribeConfiguration("1234", CONFIG_STORE_NAME).block();
-    assertTrue(res.getIsUnsubscribed());
-  }
-
-  @Test
-  public void unsubscribeConfigurationTestWithError() {
-    assertThrows(IllegalArgumentException.class, () -> {
-      daprClientHttp.unsubscribeConfiguration("", CONFIG_STORE_NAME).block();
-    });
-
-    UnsubscribeConfigurationRequest req = new UnsubscribeConfigurationRequest("subscription_id", "");
-    assertThrows(IllegalArgumentException.class, () -> {
-      daprClientHttp.unsubscribeConfiguration(req).block();
-    });
-
-    mockInterceptor.addRule()
-        .get()
-        .path("/v1.0/configuration/MyConfigStore/1234/unsubscribe")
-        .respond("{\"ok\": false, \"message\": \"some error while unsubscribing\"}");
-    UnsubscribeConfigurationResponse res = daprClientHttp.unsubscribeConfiguration("1234", CONFIG_STORE_NAME).block();
-    assertFalse(res.getIsUnsubscribed());
-  }
-
-  @Test
-  public void subscribeConfigurationTestWithError() {
-    assertThrows(IllegalArgumentException.class, () -> {
-      daprClientHttp.subscribeConfiguration("", "key1").blockFirst();
-    });
-
-    mockInterceptor.addRule()
-        .get()
-        .path("/v1.0/configuration/MyConfigStore/subscribe")
-        .param("key", "configkey1")
-        .respond(500);
-    assertThrows(DaprException.class, () -> {
-      daprClientHttp.subscribeConfiguration(CONFIG_STORE_NAME, "configkey1").blockFirst();
-    });
-  }
-
-  @Test
-  public void closeException() {
-    DaprHttp daprHttp = Mockito.mock(DaprHttp.class);
-    Mockito.doThrow(new RuntimeException()).when(daprHttp).close();
-
-    // This method does not throw DaprException because it already throws RuntimeException and does not call Dapr.
-    daprClientHttp = new DaprClientHttp(daprHttp);
-    assertThrows(RuntimeException.class, () -> daprClientHttp.close());
-  }
-
-  @Test
-  public void close() throws Exception {
-    DaprHttp daprHttp = Mockito.mock(DaprHttp.class);
-    Mockito.doNothing().when(daprHttp).close();
-
-    // This method does not throw DaprException because IOException is expected by the Closeable interface.
-    daprClientHttp = new DaprClientHttp(daprHttp);
-    daprClientHttp.close();
-  }
-
-  @Test
-  public void shutdown() throws Exception {
-    mockInterceptor.addRule()
-          .post("http://" + sidecarIp + ":3000/v1.0/shutdown")
-          .respond(204);
-
-    final Mono<Void> mono = daprClientHttp.shutdown();
-    assertNull(mono.block());
-  }
-
-  private static final class BodyMatcher implements Matcher {
-
-    private final String expected;
-
-    private BodyMatcher(String expected) {
-      this.expected = expected;
-    }
-
-    @Override
-    public boolean matches(Request request) {
-      BufferedSink sink = new Buffer();
-      try {
-        request.body().writeTo(sink);
-      } catch (IOException e) {
-        return false;
-      }
-      String body = sink.getBuffer().readByteString().utf8();
-      return expected.equals(body);
-    }
-
-    @Override
-    public String failReason(Request request) {
-      BufferedSink sink = new Buffer();
-      try {
-        request.body().writeTo(sink);
-      } catch (IOException e) {
-        throw new RuntimeException(e);
-      }
-      String body = sink.getBuffer().readByteString().utf8();
-      return String.format("Body does not match expected:\n%s\nvs actual\n%s", expected, body);
-    }
-  }
-
-  private static class XmlSerializer implements DaprObjectSerializer {
-
-    private static final XmlMapper XML_MAPPER = new XmlMapper();
-
-    @Override
-    public byte[] serialize(Object o) throws IOException {
-      return XML_MAPPER.writeValueAsBytes(o);
-    }
-
-=======
->>>>>>> 7e09841b
     @Override
     public <T> T deserialize(byte[] data, TypeRef<T> type) throws IOException {
       return XML_MAPPER.readValue(data, new TypeReference<T>() {});
