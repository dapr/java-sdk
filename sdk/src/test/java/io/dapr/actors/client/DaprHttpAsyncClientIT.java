/*
 * Copyright (c) Microsoft Corporation.
 * Licensed under the MIT License.
 */
package io.dapr.actors.client;

import io.dapr.actors.*;
import org.junit.Assert;
import org.junit.Test;

/**
 * Integration test for the HTTP Async Client.
 * <p>
 * Requires Dapr running.
 */
public class DaprHttpAsyncClientIT {

  /**
   * Checks if the error is correctly parsed when trying to invoke a function on
   * an unknown actor type.
   */
  @Test(expected = RuntimeException.class)
  public void invokeUnknownActor() {
    ActorProxyAsyncClient daprAsyncClient = new ActorProxyClientBuilder().buildAsyncClient();
    daprAsyncClient
<<<<<<< HEAD
        .invokeActorMethod("ActorThatDoesNotExist", "100", "GetData", null)
        .doOnError(x -> {
          Assert.assertTrue(x instanceof RuntimeException);
          RuntimeException runtimeException = (RuntimeException) x;

          Throwable cause = runtimeException.getCause();
          Assert.assertTrue(cause instanceof DaprException);
          DaprException daprException = (DaprException) cause;

          Assert.assertNotNull(daprException);
          Assert.assertEquals("ERR_INVOKE_ACTOR", daprException.getErrorCode());
          Assert.assertNotNull(daprException.getMessage());
          Assert.assertFalse(daprException.getMessage().isEmpty());
        })
        .doOnSuccess(x -> Assert.fail("This call should fail."))
        .block();
=======
      .invokeActorMethod("ActorThatDoesNotExist", "100", "GetData", null)
      .doOnError(x -> {
        Assert.assertTrue(x instanceof RuntimeException);
        RuntimeException runtimeException = (RuntimeException) x;

        Throwable cause = runtimeException.getCause();
        Assert.assertTrue(cause instanceof DaprException);
        DaprException daprException = (DaprException) cause;

        Assert.assertNotNull(daprException);
        Assert.assertEquals("ERR_INVOKE_ACTOR", daprException.getErrorCode());
        Assert.assertNotNull(daprException.getMessage());
        Assert.assertFalse(daprException.getMessage().isEmpty());
      })
      .doOnSuccess(x -> Assert.fail("This call should fail."))
      .block();
>>>>>>> 6733fcdd
  }
}<|MERGE_RESOLUTION|>--- conflicted
+++ resolved
@@ -23,24 +23,7 @@
   public void invokeUnknownActor() {
     ActorProxyAsyncClient daprAsyncClient = new ActorProxyClientBuilder().buildAsyncClient();
     daprAsyncClient
-<<<<<<< HEAD
-        .invokeActorMethod("ActorThatDoesNotExist", "100", "GetData", null)
-        .doOnError(x -> {
-          Assert.assertTrue(x instanceof RuntimeException);
-          RuntimeException runtimeException = (RuntimeException) x;
 
-          Throwable cause = runtimeException.getCause();
-          Assert.assertTrue(cause instanceof DaprException);
-          DaprException daprException = (DaprException) cause;
-
-          Assert.assertNotNull(daprException);
-          Assert.assertEquals("ERR_INVOKE_ACTOR", daprException.getErrorCode());
-          Assert.assertNotNull(daprException.getMessage());
-          Assert.assertFalse(daprException.getMessage().isEmpty());
-        })
-        .doOnSuccess(x -> Assert.fail("This call should fail."))
-        .block();
-=======
       .invokeActorMethod("ActorThatDoesNotExist", "100", "GetData", null)
       .doOnError(x -> {
         Assert.assertTrue(x instanceof RuntimeException);
@@ -57,6 +40,5 @@
       })
       .doOnSuccess(x -> Assert.fail("This call should fail."))
       .block();
->>>>>>> 6733fcdd
   }
 }