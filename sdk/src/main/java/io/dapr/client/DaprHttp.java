--- conflicted
+++ resolved
@@ -131,15 +131,9 @@
             Request.Builder requestBuilder = new Request.Builder()
                 .url(new URL(this.baseUrl + urlString))
                 .addHeader(Constants.HEADER_DAPR_REQUEST_ID, requestId);
-<<<<<<< HEAD
-            if (Constants.defaultHttpMethodSupported.GET.name().equals(method)) {
-              requestBuilder.get();
-            } else if (Constants.defaultHttpMethodSupported.DELETE.name().equals(method)) {
-=======
             if (HttpMethods.GET.name().equals(method)) {
               requestBuilder.get();
             } else if (HttpMethods.DELETE.name().equals(method)) {
->>>>>>> 9dd89da7
               requestBuilder.delete();
             } else {
               requestBuilder.method(method, body);
