/*
 * Copyright (c) Microsoft Corporation.
 * Licensed under the MIT License.
 */

package io.dapr.client;

import io.dapr.client.domain.State;
import io.dapr.client.domain.StateOptions;
import io.dapr.client.domain.Verb;
import io.dapr.serializer.DaprObjectSerializer;
import io.dapr.serializer.DefaultObjectSerializer;
import io.dapr.serializer.StringContentType;
import io.dapr.utils.Constants;
import reactor.core.publisher.Mono;

import java.io.IOException;
import java.util.ArrayList;
import java.util.Arrays;
import java.util.HashMap;
import java.util.List;
import java.util.Map;
import java.util.Optional;

/**
 * An adapter for the HTTP Client.
 *
 * @see io.dapr.client.DaprHttp
 * @see io.dapr.client.DaprClient
 */
public class DaprClientHttp implements DaprClient {

  /**
   * Serializer for internal objects.
   */
  private static final ObjectSerializer INTERNAL_SERIALIZER = new ObjectSerializer();

  /**
   * The HTTP client to be used.
   *
   * @see io.dapr.client.DaprHttp
   */
  private final DaprHttp client;

  /**
   * A utility class for serialize and deserialize customer's transient objects.
   */
  private final DaprObjectSerializer objectSerializer;

  /**
   * A utility class for serialize and deserialize customer's state objects.
   */
  private final DaprObjectSerializer stateSerializer;

  /**
   * Flag determining if object serializer's input and output is Dapr's default.
   */
  private final boolean isDefaultObjectSerializer;

  /**
   * Flag determining if state serializer's input and output contains a valid String.
   */
  private final boolean isStateString;

  /**
   * Default access level constructor, in order to create an instance of this class use io.dapr.client.DaprClientBuilder
   *
   * @param client           Dapr's http client.
   * @param objectSerializer Dapr's serializer for transient request/response objects.
   * @param stateSerializer  Dapr's serializer for state objects.
   * @see DaprClientBuilder
   * @see DefaultObjectSerializer
   */
  DaprClientHttp(DaprHttp client, DaprObjectSerializer objectSerializer, DaprObjectSerializer stateSerializer) {
    this.client = client;
    this.objectSerializer = objectSerializer;
    this.stateSerializer = stateSerializer;
    this.isDefaultObjectSerializer = objectSerializer instanceof DefaultObjectSerializer;
    this.isStateString = stateSerializer.getClass().getAnnotation(StringContentType.class) != null;
  }

  /**
   * Constructor useful for tests.
   *
   * @param client Dapr's http client.
   * @see io.dapr.client.DaprClientBuilder
   * @see DefaultObjectSerializer
   */
  DaprClientHttp(DaprHttp client) {
    this(client, new DefaultObjectSerializer(), new DefaultObjectSerializer());
  }

  /**
   * {@inheritDoc}
   */
  @Override
  public Mono<Void> publishEvent(String topic, Object event) {
    return this.publishEvent(topic, event, null);
  }

  /**
   * {@inheritDoc}
   */
  @Override
  public Mono<Void> publishEvent(String topic, Object event, Map<String, String> metadata) {
    try {
      if (topic == null || topic.trim().isEmpty()) {
        throw new IllegalArgumentException("Topic name cannot be null or empty.");
      }

      byte[] serializedEvent = objectSerializer.serialize(event);
      StringBuilder url = new StringBuilder(Constants.PUBLISH_PATH).append("/").append(topic);
      return this.client.invokeApi(
          DaprHttp.HttpMethods.POST.name(), url.toString(), null, serializedEvent, metadata).then();
    } catch (Exception ex) {
      return Mono.error(ex);
    }
  }

  /**
   * {@inheritDoc}
   */
  @Override
  public <T> Mono<T> invokeService(
      Verb verb, String appId, String method, Object request, Map<String, String> metadata, Class<T> clazz) {
    try {
      if (verb == null) {
        throw new IllegalArgumentException("Verb cannot be null.");
      }
      String httMethod = verb.toString();
      if (appId == null || appId.trim().isEmpty()) {
        throw new IllegalArgumentException("App Id cannot be null or empty.");
      }
      if (method == null || method.trim().isEmpty()) {
        throw new IllegalArgumentException("Method name cannot be null or empty.");
      }
      String path = String.format("%s/%s/method/%s", Constants.INVOKE_PATH, appId, method);
      byte[] serializedRequestBody = objectSerializer.serialize(request);
      Mono<DaprHttp.Response> response = this.client.invokeApi(httMethod, path, metadata, serializedRequestBody, null);
      return response.flatMap(r -> {
        try {
          T object = objectSerializer.deserialize(r.getBody(), clazz);
          if (object == null) {
            return Mono.empty();
          }

          return Mono.just(object);
        } catch (Exception ex) {
          return Mono.error(ex);
        }
      });
    } catch (Exception ex) {
      return Mono.error(ex);
    }
  }

  /**
   * {@inheritDoc}
   */
  @Override
  public <T> Mono<T> invokeService(
      Verb verb, String appId, String method, Map<String, String> metadata, Class<T> clazz) {
    return this.invokeService(verb, appId, method, null, metadata, clazz);
  }

  /**
   * {@inheritDoc}
   */
  @Override
  public <T> Mono<T> invokeService(Verb verb, String appId, String method, Object request, Class<T> clazz) {
    return this.invokeService(verb, appId, method, request, null, clazz);
  }

  /**
   * {@inheritDoc}
   */
  @Override
  public Mono<Void> invokeService(Verb verb, String appId, String method, Object request) {
    return this.invokeService(verb, appId, method, request, null, byte[].class).then();
  }

  /**
   * {@inheritDoc}
   */
  @Override
  public Mono<Void> invokeService(
      Verb verb, String appId, String method, Object request, Map<String, String> metadata) {
    return this.invokeService(verb, appId, method, request, metadata, byte[].class).then();
  }

  /**
   * {@inheritDoc}
   */
  @Override
  public Mono<Void> invokeService(
      Verb verb, String appId, String method, Map<String, String> metadata) {
    return this.invokeService(verb, appId, method, null, metadata, byte[].class).then();
  }

  /**
   * {@inheritDoc}
   */
  @Override
  public Mono<byte[]> invokeService(
      Verb verb, String appId, String method, byte[] request, Map<String, String> metadata) {
    return this.invokeService(verb, appId, method, request, metadata, byte[].class);
  }

  /**
   * {@inheritDoc}
   */
  @Override
<<<<<<< HEAD
  public <T> Mono<Void> invokeBinding(String name, T request) {
    return this.invokeBinding(name, request, null);
  }

  /**
   * {@inheritDoc}
   */
  @Override
  public <T> Mono<Void> invokeBinding(String name, T request, Map<String, String> metadata) {
=======
  public Mono<Void> invokeBinding(String name, Object request) {
>>>>>>> 576b5c52
    try {
      if (name == null || name.trim().isEmpty()) {
        throw new IllegalArgumentException("Binding name cannot be null or empty.");
      }

      Map<String, Object> jsonMap = new HashMap<>();
      if (metadata != null) {
        jsonMap.put("metadata", metadata);
      }

      if (request != null) {
        if (this.isDefaultObjectSerializer) {
          // If we are using Dapr's default serializer, we pass the object directly and skip objectSerializer.
          // This allows binding to receive JSON directly without having to extract it from a quoted string.
          // Example of output binding vs body in the input binding:
          //   This logic DOES this:
          //     Output Binding: { "data" : { "mykey": "myvalue" } }
          //     Input Binding: { "mykey": "myvalue" }
          //   This logic AVOIDS this:
          //     Output Binding: { "data" : "{ \"mykey\": \"myvalue\" }" }
          //     Input Binding: "{ \"mykey\": \"myvalue\" }"
          jsonMap.put("data", request);
        } else {
          // When customer provides a custom serializer, he will get a Base64 encoded String back - always.
          // Example of body in the input binding resulting from this logic:
          //   { "data" : "eyJrZXkiOiAidmFsdWUifQ==" }
          jsonMap.put("data", objectSerializer.serialize(request));
        }
      }

      StringBuilder url = new StringBuilder(Constants.BINDING_PATH).append("/").append(name);

      return this.client
          .invokeApi(
              DaprHttp.HttpMethods.POST.name(),
              url.toString(),
              null,
              INTERNAL_SERIALIZER.serialize(jsonMap),
              null)
          .then();
    } catch (Exception ex) {
      return Mono.error(ex);
    }
  }

  /**
   * {@inheritDoc}
   */
  @Override
  public <T> Mono<State<T>> getState(State<T> state, Class<T> clazz) {
    return this.getState(state.getKey(), state.getEtag(), state.getOptions(), clazz);
  }

  /**
   * {@inheritDoc}
   */
  @Override
  public <T> Mono<State<T>> getState(String key, Class<T> clazz) {
    return this.getState(key, null, null, clazz);
  }

  /**
   * {@inheritDoc}
   */
  @Override
  public <T> Mono<State<T>> getState(String key, String etag, StateOptions options, Class<T> clazz) {
    try {
      if (key == null) {
        throw new IllegalArgumentException("Name cannot be null or empty.");
      }
      Map<String, String> headers = new HashMap<>();
      if (etag != null && !etag.trim().isEmpty()) {
        headers.put(Constants.HEADER_HTTP_ETAG_ID, etag);
      }

      StringBuilder url = new StringBuilder(Constants.STATE_PATH)
          .append("/")
          .append(key);
      Map<String, String> urlParameters = Optional.ofNullable(options)
          .map(o -> o.getStateOptionsAsMap())
          .orElse(new HashMap<>());

      return this.client
          .invokeApi(DaprHttp.HttpMethods.GET.name(), url.toString(), urlParameters, headers)
          .flatMap(s -> {
            try {
              return Mono.just(buildStateKeyValue(s, key, options, clazz));
            } catch (Exception ex) {
              return Mono.error(ex);
            }
          });
    } catch (Exception ex) {
      return Mono.error(ex);
    }
  }

  /**
   * {@inheritDoc}
   */
  @Override
  public Mono<Void> saveStates(List<State<?>> states) {
    try {
      if (states == null || states.isEmpty()) {
        return Mono.empty();
      }
      final Map<String, String> headers = new HashMap<>();
      final String etag = states.stream().filter(state -> null != state.getEtag() && !state.getEtag().trim().isEmpty())
          .findFirst().orElse(new State<>(null, null, null, null)).getEtag();
      if (etag != null && !etag.trim().isEmpty()) {
        headers.put(Constants.HEADER_HTTP_ETAG_ID, etag);
      }
      final String url = Constants.STATE_PATH;
      List<State<Object>> internalStateObjects = new ArrayList<>(states.size());
      for (State state : states) {
        if (state == null) {
          continue;
        }
        byte[] data = this.stateSerializer.serialize(state.getValue());
        if (this.isStateString) {
          internalStateObjects.add(
              new State<>(data == null ? null : new String(data), state.getKey(), state.getEtag(), state.getOptions()));
        } else {
          internalStateObjects.add(new State<>(data, state.getKey(), state.getEtag(), state.getOptions()));
        }
      }
      byte[] serializedStateBody = INTERNAL_SERIALIZER.serialize(states);
      return this.client.invokeApi(
          DaprHttp.HttpMethods.POST.name(), url, null, serializedStateBody, headers).then();
    } catch (Exception ex) {
      return Mono.error(ex);
    }
  }

  /**
   * {@inheritDoc}
   */
  @Override
  public Mono<Void> saveState(String key, Object value) {
    return this.saveState(key, null, value, null);
  }

  /**
   * {@inheritDoc}
   */
  @Override
  public Mono<Void> saveState(String key, String etag, Object value, StateOptions options) {
    return Mono.fromSupplier(() -> new State<>(value, key, etag, options))
        .flatMap(state -> saveStates(Arrays.asList(state)));
  }

  /**
   * {@inheritDoc}
   */
  @Override
  public Mono<Void> deleteState(String key) {
    return this.deleteState(key, null, null);
  }

  /**
   * {@inheritDoc}
   */
  @Override
  public Mono<Void> deleteState(String key, String etag, StateOptions options) {
    try {
      if (key == null || key.trim().isEmpty()) {
        throw new IllegalArgumentException("Name cannot be null or empty.");
      }
      Map<String, String> headers = new HashMap<>();
      if (etag != null && !etag.trim().isEmpty()) {
        headers.put(Constants.HEADER_HTTP_ETAG_ID, etag);
      }
      String url = Constants.STATE_PATH + "/" + key;
      Map<String, String> urlParameters = Optional.ofNullable(options)
          .map(stateOptions -> stateOptions.getStateOptionsAsMap())
          .orElse(new HashMap<>());

      return this.client.invokeApi(DaprHttp.HttpMethods.DELETE.name(), url, urlParameters, headers).then();
    } catch (Exception ex) {
      return Mono.error(ex);
    }
  }

  /**
   * Builds a State object based on the Response.
   *
   * @param response     The response of the HTTP Call
   * @param requestedKey The Key Requested.
   * @param clazz        The Class of the Value of the state
   * @param <T>          The Type of the Value of the state
   * @return A StateKeyValue instance
   * @throws IOException If there's a issue deserialzing the response.
   */
  private <T> State<T> buildStateKeyValue(
      DaprHttp.Response response, String requestedKey, StateOptions stateOptions, Class<T> clazz) throws IOException {
    // The state is in the body directly, so we use the state serializer here.
    T value = stateSerializer.deserialize(response.getBody(), clazz);
    String key = requestedKey;
    String etag = null;
    if (response.getHeaders() != null && response.getHeaders().containsKey("Etag")) {
      etag = response.getHeaders().get("Etag");
    }
    return new State<>(value, key, etag, stateOptions);
  }

}<|MERGE_RESOLUTION|>--- conflicted
+++ resolved
@@ -210,8 +210,7 @@
    * {@inheritDoc}
    */
   @Override
-<<<<<<< HEAD
-  public <T> Mono<Void> invokeBinding(String name, T request) {
+  public Mono<Void> invokeBinding(String name, Object request) {
     return this.invokeBinding(name, request, null);
   }
 
@@ -219,10 +218,7 @@
    * {@inheritDoc}
    */
   @Override
-  public <T> Mono<Void> invokeBinding(String name, T request, Map<String, String> metadata) {
-=======
-  public Mono<Void> invokeBinding(String name, Object request) {
->>>>>>> 576b5c52
+  public Mono<Void> invokeBinding(String name, Object request, Map<String, String> metadata) {
     try {
       if (name == null || name.trim().isEmpty()) {
         throw new IllegalArgumentException("Binding name cannot be null or empty.");
