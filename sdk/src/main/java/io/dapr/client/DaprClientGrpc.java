--- conflicted
+++ resolved
@@ -175,8 +175,7 @@
    * {@inheritDoc}
    */
   @Override
-<<<<<<< HEAD
-  public <T> Mono<Void> invokeBinding(String name, T request) {
+  public Mono<Void> invokeBinding(String name, Object request) {
     return this.invokeBinding(name, request, null);
   }
 
@@ -184,10 +183,7 @@
    * {@inheritDoc}
    */
   @Override
-  public <T> Mono<Void> invokeBinding(String name, T request, Map<String, String> metadata) {
-=======
-  public Mono<Void> invokeBinding(String name, Object request) {
->>>>>>> 576b5c52
+  public Mono<Void> invokeBinding(String name, Object request, Map<String, String> metadata) {
     try {
       byte[] byteRequest = objectSerializer.serialize(request);
       DaprProtos.InvokeBindingEnvelope.Builder builder = DaprProtos.InvokeBindingEnvelope.newBuilder()
