/*
 * Copyright 2021 The Dapr Authors
 * Licensed under the Apache License, Version 2.0 (the "License");
 * you may not use this file except in compliance with the License.
 * You may obtain a copy of the License at
 *     http://www.apache.org/licenses/LICENSE-2.0
 * Unless required by applicable law or agreed to in writing, software
 * distributed under the License is distributed on an "AS IS" BASIS,
 * WITHOUT WARRANTIES OR CONDITIONS OF ANY KIND, either express or implied.
 * See the License for the specific language governing permissions and
limitations under the License.
*/

package io.dapr.client;

import com.google.common.base.Strings;
import com.google.protobuf.Any;
import com.google.protobuf.ByteString;
import com.google.protobuf.Empty;
import io.dapr.client.domain.BulkPublishEntry;
import io.dapr.client.domain.BulkPublishRequest;
import io.dapr.client.domain.BulkPublishResponse;
import io.dapr.client.domain.BulkPublishResponseFailedEntry;
import io.dapr.client.domain.ConfigurationItem;
import io.dapr.client.domain.DeleteStateRequest;
import io.dapr.client.domain.ExecuteStateTransactionRequest;
import io.dapr.client.domain.GetBulkSecretRequest;
import io.dapr.client.domain.GetBulkStateRequest;
import io.dapr.client.domain.GetConfigurationRequest;
import io.dapr.client.domain.GetSecretRequest;
import io.dapr.client.domain.GetStateRequest;
import io.dapr.client.domain.HttpExtension;
import io.dapr.client.domain.InvokeBindingRequest;
import io.dapr.client.domain.InvokeMethodRequest;
import io.dapr.client.domain.PublishEventRequest;
import io.dapr.client.domain.QueryStateItem;
import io.dapr.client.domain.QueryStateRequest;
import io.dapr.client.domain.QueryStateResponse;
import io.dapr.client.domain.SaveStateRequest;
import io.dapr.client.domain.State;
import io.dapr.client.domain.StateOptions;
import io.dapr.client.domain.SubscribeConfigurationRequest;
import io.dapr.client.domain.SubscribeConfigurationResponse;
import io.dapr.client.domain.TransactionalStateOperation;
import io.dapr.client.domain.UnsubscribeConfigurationRequest;
import io.dapr.client.domain.UnsubscribeConfigurationResponse;
import io.dapr.config.Properties;
import io.dapr.exceptions.DaprException;
import io.dapr.internal.opencensus.GrpcWrapper;
import io.dapr.serializer.DaprObjectSerializer;
import io.dapr.serializer.DefaultObjectSerializer;
import io.dapr.utils.DefaultContentTypeConverter;
import io.dapr.utils.NetworkUtils;
import io.dapr.utils.TypeRef;
import io.dapr.v1.CommonProtos;
import io.dapr.v1.DaprGrpc;
import io.dapr.v1.DaprProtos;
import io.grpc.CallOptions;
import io.grpc.Channel;
import io.grpc.ClientCall;
import io.grpc.ClientInterceptor;
import io.grpc.ForwardingClientCall;
import io.grpc.Metadata;
import io.grpc.MethodDescriptor;
import io.grpc.StatusRuntimeException;
import io.grpc.stub.StreamObserver;
import reactor.core.publisher.Flux;
import reactor.core.publisher.FluxSink;
import reactor.core.publisher.Mono;
import reactor.core.publisher.MonoSink;
import reactor.util.context.ContextView;

import java.io.Closeable;
import java.io.IOException;
import java.nio.charset.StandardCharsets;
import java.util.ArrayList;
import java.util.Collections;
import java.util.HashMap;
import java.util.Iterator;
import java.util.List;
import java.util.Map;
import java.util.concurrent.ExecutionException;
import java.util.function.Consumer;
import java.util.stream.Collectors;

/**
 * An adapter for the GRPC Client.
 *
 * @see io.dapr.v1.DaprGrpc
 * @see io.dapr.client.DaprClient
 */
public class DaprClientGrpc extends AbstractDaprClient {

  /**
   * The GRPC managed channel to be used.
   */
  private Closeable channel;

  /**
   * The async gRPC stub.
   */
  private DaprGrpc.DaprStub asyncStub;

  private DaprErrorResponseParser errorResponseParser;

  /**
   * Default access level constructor, in order to create an instance of this class use io.dapr.client.DaprClientBuilder
   *
   * @param closeableChannel A closeable for a Managed GRPC channel
   * @param asyncStub        async gRPC stub
   * @param objectSerializer Serializer for transient request/response objects.
   * @param stateSerializer  Serializer for state objects.
   * @see DaprClientBuilder
   */
  DaprClientGrpc(
      Closeable closeableChannel,
      DaprGrpc.DaprStub asyncStub,
      DaprObjectSerializer objectSerializer,
      DaprObjectSerializer stateSerializer,
      DaprErrorResponseParser errorResponseParser
  ) {
    super(objectSerializer, stateSerializer);
    this.channel = closeableChannel;
    this.asyncStub = intercept(asyncStub);
    this.errorResponseParser = errorResponseParser == null ? new DefaultDaprGrpcErrorResponseParser() : errorResponseParser;
  }

  private CommonProtos.StateOptions.StateConsistency getGrpcStateConsistency(StateOptions options) {
    switch (options.getConsistency()) {
      case EVENTUAL:
        return CommonProtos.StateOptions.StateConsistency.CONSISTENCY_EVENTUAL;
      case STRONG:
        return CommonProtos.StateOptions.StateConsistency.CONSISTENCY_STRONG;
      default:
        throw new IllegalArgumentException("Missing Consistency mapping to gRPC Consistency enum");
    }
  }

  private CommonProtos.StateOptions.StateConcurrency getGrpcStateConcurrency(StateOptions options) {
    switch (options.getConcurrency()) {
      case FIRST_WRITE:
        return CommonProtos.StateOptions.StateConcurrency.CONCURRENCY_FIRST_WRITE;
      case LAST_WRITE:
        return CommonProtos.StateOptions.StateConcurrency.CONCURRENCY_LAST_WRITE;
      default:
        throw new IllegalArgumentException("Missing StateConcurrency mapping to gRPC Concurrency enum");
    }
  }

  /**
   * {@inheritDoc}
   */
  @Override
  public Mono<Void> waitForSidecar(int timeoutInMilliseconds) {
    return Mono.fromRunnable(() -> {
      try {
        NetworkUtils.waitForSocket(Properties.SIDECAR_IP.get(), Properties.GRPC_PORT.get(), timeoutInMilliseconds);
      } catch (InterruptedException e) {
        throw new RuntimeException(e);
      }
    });
  }

  /**
   * {@inheritDoc}
   */
  @Override
  public Mono<Void> publishEvent(PublishEventRequest request) {
    try {
      String pubsubName = request.getPubsubName();
      String topic = request.getTopic();
      Object data = request.getData();
      DaprProtos.PublishEventRequest.Builder envelopeBuilder = DaprProtos.PublishEventRequest.newBuilder()
          .setTopic(topic)
          .setPubsubName(pubsubName)
          .setData(ByteString.copyFrom(objectSerializer.serialize(data)));

      // Content-type can be overwritten on a per-request basis.
      // It allows CloudEvents to be handled differently, for example.
      String contentType = request.getContentType();
      if (contentType == null || contentType.isEmpty()) {
        contentType = objectSerializer.getContentType();
      }
      envelopeBuilder.setDataContentType(contentType);

      Map<String, String> metadata = request.getMetadata();
      if (metadata != null) {
        envelopeBuilder.putAllMetadata(metadata);
      }

      return Mono.deferContextual(
          context ->
              this.<Empty>createMono(
                  it -> intercept(context, asyncStub).publishEvent(envelopeBuilder.build(), it)
              )
      ).then();
    } catch (Exception ex) {
      return DaprException.wrapMono(ex);
    }
  }

  /**
   *
   * {@inheritDoc}
   */
  @Override
  public <T> Mono<BulkPublishResponse<T>> publishEvents(BulkPublishRequest<T> request) {
    try {
      String pubsubName = request.getPubsubName();
      String topic = request.getTopic();
      DaprProtos.BulkPublishRequest.Builder envelopeBuilder = DaprProtos.BulkPublishRequest.newBuilder();
      envelopeBuilder.setTopic(topic);
      envelopeBuilder.setPubsubName(pubsubName);

      if (Strings.isNullOrEmpty(pubsubName) || Strings.isNullOrEmpty(topic)) {
        throw new IllegalArgumentException("pubsubName and topic name cannot be null or empty");
      }

      for (BulkPublishEntry<?> entry: request.getEntries()) {
        Object event = entry.getEvent();
        byte[] data;
        String contentType = entry.getContentType();
        try {
          // Serialize event into bytes
          if (!Strings.isNullOrEmpty(contentType) && objectSerializer instanceof DefaultObjectSerializer) {
            // If content type is given by user and default object serializer is used
            data = DefaultContentTypeConverter.convertEventToBytesForGrpc(event, contentType);
          } else {
            // perform the serialization as per user given input of serializer
            // this is also the case when content type is empty

            data = objectSerializer.serialize(event);

            if (Strings.isNullOrEmpty(contentType)) {
              // Only override content type if not given in input by user
              contentType = objectSerializer.getContentType();
            }
          }
        } catch (IOException ex) {
          throw DaprException.propagate(ex);
        }

        DaprProtos.BulkPublishRequestEntry.Builder reqEntryBuilder = DaprProtos.BulkPublishRequestEntry.newBuilder()
            .setEntryId(entry.getEntryId())
            .setEvent(ByteString.copyFrom(data))
            .setContentType(contentType);
        Map<String, String> metadata = entry.getMetadata();
        if (metadata != null) {
          reqEntryBuilder.putAllMetadata(metadata);
        }
        envelopeBuilder.addEntries(reqEntryBuilder.build());
      }

      // Set metadata if available
      Map<String, String> metadata = request.getMetadata();
      if (metadata != null) {
        envelopeBuilder.putAllMetadata(metadata);
      }

      Map<String, BulkPublishEntry<T>> entryMap = new HashMap<>();
      for (BulkPublishEntry<T> entry: request.getEntries()) {
        entryMap.put(entry.getEntryId(), entry);
      }
      return Mono.deferContextual(
          context ->
              this.<DaprProtos.BulkPublishResponse>createMono(
                  it -> intercept(context, asyncStub).bulkPublishEventAlpha1(envelopeBuilder.build(), it)
              )
      ).map(
          it -> {
            List<BulkPublishResponseFailedEntry<T>> entries = new ArrayList<>();
            for (DaprProtos.BulkPublishResponseFailedEntry entry : it.getFailedEntriesList()) {
              BulkPublishResponseFailedEntry<T> domainEntry = new BulkPublishResponseFailedEntry<T>(
                  entryMap.get(entry.getEntryId()),
                  entry.getError());
              entries.add(domainEntry);
            }
            if (entries.size() > 0) {
              return new BulkPublishResponse<>(entries);
            }
            return new BulkPublishResponse<>();
          }
      );
    } catch (RuntimeException ex) {
      return DaprException.wrapMono(ex);
    }
  }

  /**
   * {@inheritDoc}
   */
  @Override
  public <T> Mono<T> invokeMethod(InvokeMethodRequest invokeMethodRequest, TypeRef<T> type) {
    try {
      String appId = invokeMethodRequest.getAppId();
      String method = invokeMethodRequest.getMethod();
      Object body = invokeMethodRequest.getBody();
      HttpExtension httpExtension = invokeMethodRequest.getHttpExtension();
      DaprProtos.InvokeServiceRequest envelope = buildInvokeServiceRequest(
              httpExtension,
              appId,
              method,
              body);

<<<<<<< HEAD
      return Mono.subscriberContext().flatMap(
              context -> this.<CommonProtos.InvokeResponse>createMonoWithErrorHandling(
                      it -> intercept(context, asyncStub).invokeService(envelope, it),
                      errorResponseParser)
      ).flatMap(
=======
      return Mono.deferContextual(
              context -> this.<CommonProtos.InvokeResponse>createMono(
                  it -> intercept(context, asyncStub).invokeService(envelope, it)
              )
          ).flatMap(
>>>>>>> 90a14b73
              it -> {
                try {
                  return Mono.justOrEmpty(objectSerializer.deserialize(it.getData().getValue().toByteArray(), type));
                } catch (IOException e) {
                  return Mono.error(DaprException.propagate(e));
                }
              }
      );
    } catch (Exception ex) {
      return DaprException.wrapMono(ex);
    }
  }

  private <T> Mono<T> createMonoWithErrorHandling(
          Consumer<StreamObserver<T>> consumer,
          DaprErrorResponseParser errorResponseParser) {
    return Mono.create(sink -> {
      StreamObserver<T> streamObserver = new StreamObserver<T>() {
        @Override
        public void onNext(T value) {
          sink.success(value);
        }

        @Override
        public void onError(Throwable t) {
          if (t instanceof StatusRuntimeException) {
            StatusRuntimeException statusException = (StatusRuntimeException) t;
            int statusCode = statusException.getStatus().getCode().value();
            byte[] errorDetails = statusException.getStatus().getDescription() != null
                    ? statusException.getStatus().getDescription().getBytes(StandardCharsets.UTF_8)
                    : new byte[0];
            try {
              DaprException exception = errorResponseParser.parse(statusCode, errorDetails);
              sink.error(new ExecutionException(exception));
            } catch (IOException e) {
              sink.error(new ExecutionException(new DaprException("Error parsing error response", e.toString())));
            }
          } else {
            sink.error(DaprException.propagate(new ExecutionException(t)));
          }
        }

        @Override
        public void onCompleted() {
          sink.success();
        }
      };

      DaprException.wrap(() -> consumer.accept(streamObserver)).run();
    });
  }

  /**
   * {@inheritDoc}
   */
  @Override
  public <T> Mono<T> invokeBinding(InvokeBindingRequest request, TypeRef<T> type) {
    try {
      final String name = request.getName();
      final String operation = request.getOperation();
      final Object data = request.getData();
      final Map<String, String> metadata = request.getMetadata();
      if (name == null || name.trim().isEmpty()) {
        throw new IllegalArgumentException("Binding name cannot be null or empty.");
      }

      if (operation == null || operation.trim().isEmpty()) {
        throw new IllegalArgumentException("Binding operation cannot be null or empty.");
      }

      byte[] byteData = objectSerializer.serialize(data);
      DaprProtos.InvokeBindingRequest.Builder builder = DaprProtos.InvokeBindingRequest.newBuilder()
          .setName(name).setOperation(operation);
      if (byteData != null) {
        builder.setData(ByteString.copyFrom(byteData));
      }
      if (metadata != null) {
        builder.putAllMetadata(metadata);
      }
      DaprProtos.InvokeBindingRequest envelope = builder.build();

      return Mono.deferContextual(
              context -> this.<DaprProtos.InvokeBindingResponse>createMono(
                  it -> intercept(context, asyncStub).invokeBinding(envelope, it)
              )
          ).flatMap(
              it -> {
                try {
                  return Mono.justOrEmpty(objectSerializer.deserialize(it.getData().toByteArray(), type));
                } catch (IOException e) {
                  throw DaprException.propagate(e);
                }
              }
      );
    } catch (Exception ex) {
      return DaprException.wrapMono(ex);
    }
  }

  /**
   * {@inheritDoc}
   */
  @Override
  public <T> Mono<State<T>> getState(GetStateRequest request, TypeRef<T> type) {
    try {
      final String stateStoreName = request.getStoreName();
      final String key = request.getKey();
      final StateOptions options = request.getStateOptions();
      final Map<String, String> metadata = request.getMetadata();

      if ((stateStoreName == null) || (stateStoreName.trim().isEmpty())) {
        throw new IllegalArgumentException("State store name cannot be null or empty.");
      }
      if ((key == null) || (key.trim().isEmpty())) {
        throw new IllegalArgumentException("Key cannot be null or empty.");
      }
      DaprProtos.GetStateRequest.Builder builder = DaprProtos.GetStateRequest.newBuilder()
          .setStoreName(stateStoreName)
          .setKey(key);
      if (metadata != null) {
        builder.putAllMetadata(metadata);
      }
      if (options != null && options.getConsistency() != null) {
        builder.setConsistency(getGrpcStateConsistency(options));
      }

      DaprProtos.GetStateRequest envelope = builder.build();

      return Mono.deferContextual(
          context ->
              this.<DaprProtos.GetStateResponse>createMono(
                  it -> intercept(context, asyncStub).getState(envelope, it)
              )
      ).map(
          it -> {
            try {
              return buildStateKeyValue(it, key, options, type);
            } catch (IOException ex) {
              throw DaprException.propagate(ex);
            }
          }
      );
    } catch (Exception ex) {
      return DaprException.wrapMono(ex);
    }
  }

  /**
   * {@inheritDoc}
   */
  @Override
  public <T> Mono<List<State<T>>> getBulkState(GetBulkStateRequest request, TypeRef<T> type) {
    try {
      final String stateStoreName = request.getStoreName();
      final List<String> keys = request.getKeys();
      final int parallelism = request.getParallelism();
      final Map<String, String> metadata = request.getMetadata();
      if ((stateStoreName == null) || (stateStoreName.trim().isEmpty())) {
        throw new IllegalArgumentException("State store name cannot be null or empty.");
      }
      if (keys == null || keys.isEmpty()) {
        throw new IllegalArgumentException("Key cannot be null or empty.");
      }

      if (parallelism < 0) {
        throw new IllegalArgumentException("Parallelism cannot be negative.");
      }
      DaprProtos.GetBulkStateRequest.Builder builder = DaprProtos.GetBulkStateRequest.newBuilder()
          .setStoreName(stateStoreName)
          .addAllKeys(keys)
          .setParallelism(parallelism);
      if (metadata != null) {
        builder.putAllMetadata(metadata);
      }

      DaprProtos.GetBulkStateRequest envelope = builder.build();

      return Mono.deferContextual(
              context -> this.<DaprProtos.GetBulkStateResponse>createMono(it -> intercept(context, asyncStub)
                  .getBulkState(envelope, it)
              )
          ).map(
              it ->
                it
                  .getItemsList()
                  .stream()
                  .map(b -> {
                    try {
                      return buildStateKeyValue(b, type);
                    } catch (Exception e) {
                      throw DaprException.propagate(e);
                    }
                  })
                  .collect(Collectors.toList())
      );
    } catch (Exception ex) {
      return DaprException.wrapMono(ex);
    }
  }

  private <T> State<T> buildStateKeyValue(
      DaprProtos.BulkStateItem item,
      TypeRef<T> type) throws IOException {
    String key = item.getKey();
    String error = item.getError();
    if (!Strings.isNullOrEmpty(error)) {
      return new State<>(key, error);
    }

    ByteString payload = item.getData();
    byte[] data = payload == null ? null : payload.toByteArray();
    T value = stateSerializer.deserialize(data, type);
    String etag = item.getEtag();
    if (etag.equals("")) {
      etag = null;
    }
    return new State<>(key, value, etag, item.getMetadataMap(), null);
  }

  private <T> State<T> buildStateKeyValue(
      DaprProtos.GetStateResponse response,
      String requestedKey,
      StateOptions stateOptions,
      TypeRef<T> type) throws IOException {
    ByteString payload = response.getData();
    byte[] data = payload == null ? null : payload.toByteArray();
    T value = stateSerializer.deserialize(data, type);
    String etag = response.getEtag();
    if (etag.equals("")) {
      etag = null;
    }
    return new State<>(requestedKey, value, etag, response.getMetadataMap(), stateOptions);
  }

  /**
   * {@inheritDoc}
   */
  @Override
  public Mono<Void> executeStateTransaction(ExecuteStateTransactionRequest request) {
    try {
      final String stateStoreName = request.getStateStoreName();
      final List<TransactionalStateOperation<?>> operations = request.getOperations();
      final Map<String, String> metadata = request.getMetadata();
      if ((stateStoreName == null) || (stateStoreName.trim().isEmpty())) {
        throw new IllegalArgumentException("State store name cannot be null or empty.");
      }
      DaprProtos.ExecuteStateTransactionRequest.Builder builder = DaprProtos.ExecuteStateTransactionRequest
          .newBuilder();
      builder.setStoreName(stateStoreName);
      if (metadata != null) {
        builder.putAllMetadata(metadata);
      }
      for (TransactionalStateOperation<?> operation : operations) {
        DaprProtos.TransactionalStateOperation.Builder operationBuilder = DaprProtos.TransactionalStateOperation
            .newBuilder();
        operationBuilder.setOperationType(operation.getOperation().toString().toLowerCase());
        operationBuilder.setRequest(buildStateRequest(operation.getRequest()).build());
        builder.addOperations(operationBuilder.build());
      }
      DaprProtos.ExecuteStateTransactionRequest req = builder.build();

      return Mono.deferContextual(
          context -> this.<Empty>createMono(it -> intercept(context, asyncStub).executeStateTransaction(req, it))
      ).then();
    } catch (Exception e) {
      return DaprException.wrapMono(e);
    }
  }

  /**
   * {@inheritDoc}
   */
  @Override
  public Mono<Void> saveBulkState(SaveStateRequest request) {
    try {
      final String stateStoreName = request.getStoreName();
      final List<State<?>> states = request.getStates();
      if ((stateStoreName == null) || (stateStoreName.trim().isEmpty())) {
        throw new IllegalArgumentException("State store name cannot be null or empty.");
      }
      DaprProtos.SaveStateRequest.Builder builder = DaprProtos.SaveStateRequest.newBuilder();
      builder.setStoreName(stateStoreName);
      for (State<?> state : states) {
        builder.addStates(buildStateRequest(state).build());
      }
      DaprProtos.SaveStateRequest req = builder.build();

      return Mono.deferContextual(
          context -> this.<Empty>createMono(it -> intercept(context, asyncStub).saveState(req, it))
      ).then();
    } catch (Exception ex) {
      return DaprException.wrapMono(ex);
    }
  }

  private <T> CommonProtos.StateItem.Builder buildStateRequest(State<T> state) throws IOException {
    byte[] bytes = stateSerializer.serialize(state.getValue());

    CommonProtos.StateItem.Builder stateBuilder = CommonProtos.StateItem.newBuilder();
    if (state.getEtag() != null) {
      stateBuilder.setEtag(CommonProtos.Etag.newBuilder().setValue(state.getEtag()).build());
    }
    if (state.getMetadata() != null) {
      stateBuilder.putAllMetadata(state.getMetadata());
    }
    if (bytes != null) {
      stateBuilder.setValue(ByteString.copyFrom(bytes));
    }
    stateBuilder.setKey(state.getKey());
    CommonProtos.StateOptions.Builder optionBuilder = null;
    if (state.getOptions() != null) {
      StateOptions options = state.getOptions();
      optionBuilder = CommonProtos.StateOptions.newBuilder();
      if (options.getConcurrency() != null) {
        optionBuilder.setConcurrency(getGrpcStateConcurrency(options));
      }
      if (options.getConsistency() != null) {
        optionBuilder.setConsistency(getGrpcStateConsistency(options));
      }
    }
    if (optionBuilder != null) {
      stateBuilder.setOptions(optionBuilder.build());
    }
    return stateBuilder;
  }

  /**
   * {@inheritDoc}
   */
  @Override
  public Mono<Void> deleteState(DeleteStateRequest request) {
    try {
      final String stateStoreName = request.getStateStoreName();
      final String key = request.getKey();
      final StateOptions options = request.getStateOptions();
      final String etag = request.getEtag();
      final Map<String, String> metadata = request.getMetadata();

      if ((stateStoreName == null) || (stateStoreName.trim().isEmpty())) {
        throw new IllegalArgumentException("State store name cannot be null or empty.");
      }
      if ((key == null) || (key.trim().isEmpty())) {
        throw new IllegalArgumentException("Key cannot be null or empty.");
      }

      CommonProtos.StateOptions.Builder optionBuilder = null;
      if (options != null) {
        optionBuilder = CommonProtos.StateOptions.newBuilder();
        if (options.getConcurrency() != null) {
          optionBuilder.setConcurrency(getGrpcStateConcurrency(options));
        }
        if (options.getConsistency() != null) {
          optionBuilder.setConsistency(getGrpcStateConsistency(options));
        }
      }
      DaprProtos.DeleteStateRequest.Builder builder = DaprProtos.DeleteStateRequest.newBuilder()
          .setStoreName(stateStoreName)
          .setKey(key);
      if (metadata != null) {
        builder.putAllMetadata(metadata);
      }
      if (etag != null) {
        builder.setEtag(CommonProtos.Etag.newBuilder().setValue(etag).build());
      }

      if (optionBuilder != null) {
        builder.setOptions(optionBuilder.build());
      }

      DaprProtos.DeleteStateRequest req = builder.build();

      return Mono.deferContextual(
          context -> this.<Empty>createMono(it -> intercept(context, asyncStub).deleteState(req, it))
      ).then();
    } catch (Exception ex) {
      return DaprException.wrapMono(ex);
    }
  }

  /**
   * Builds the object io.dapr.{@link DaprProtos.InvokeServiceRequest} to be send based on the parameters.
   *
   * @param httpExtension Object for HttpExtension
   * @param appId         The application id to be invoked
   * @param method        The application method to be invoked
   * @param body          The body of the request to be send as part of the invocation
   * @param <K>           The Type of the Body
   * @return The object to be sent as part of the invocation.
   * @throws IOException If there's an issue serializing the request.
   */
  private <K> DaprProtos.InvokeServiceRequest buildInvokeServiceRequest(
      HttpExtension httpExtension,
      String appId,
      String method,
      K body) throws IOException {
    if (httpExtension == null) {
      throw new IllegalArgumentException("HttpExtension cannot be null. Use HttpExtension.NONE instead.");
    }
    CommonProtos.InvokeRequest.Builder requestBuilder = CommonProtos.InvokeRequest.newBuilder();
    requestBuilder.setMethod(method);
    if (body != null) {
      byte[] byteRequest = objectSerializer.serialize(body);
      Any data = Any.newBuilder().setValue(ByteString.copyFrom(byteRequest)).build();
      requestBuilder.setData(data);
    } else {
      requestBuilder.setData(Any.newBuilder().build());
    }
    CommonProtos.HTTPExtension.Builder httpExtensionBuilder = CommonProtos.HTTPExtension.newBuilder();

    httpExtensionBuilder.setVerb(CommonProtos.HTTPExtension.Verb.valueOf(httpExtension.getMethod().toString()))
        .setQuerystring(httpExtension.encodeQueryString());
    requestBuilder.setHttpExtension(httpExtensionBuilder.build());

    requestBuilder.setContentType(objectSerializer.getContentType());

    DaprProtos.InvokeServiceRequest.Builder envelopeBuilder = DaprProtos.InvokeServiceRequest.newBuilder()
        .setId(appId)
        .setMessage(requestBuilder.build());
    return envelopeBuilder.build();
  }

  /**
   * {@inheritDoc}
   */
  @Override
  public Mono<Map<String, String>> getSecret(GetSecretRequest request) {
    String secretStoreName = request.getStoreName();
    String key = request.getKey();
    Map<String, String> metadata = request.getMetadata();
    try {
      if ((secretStoreName == null) || (secretStoreName.trim().isEmpty())) {
        throw new IllegalArgumentException("Secret store name cannot be null or empty.");
      }
      if ((key == null) || (key.trim().isEmpty())) {
        throw new IllegalArgumentException("Secret key cannot be null or empty.");
      }
    } catch (Exception e) {
      return DaprException.wrapMono(e);
    }

    DaprProtos.GetSecretRequest.Builder requestBuilder = DaprProtos.GetSecretRequest.newBuilder()
              .setStoreName(secretStoreName)
              .setKey(key);

    if (metadata != null) {
      requestBuilder.putAllMetadata(metadata);
    }
    DaprProtos.GetSecretRequest req = requestBuilder.build();

    return Mono.deferContextual(
        context -> this.<DaprProtos.GetSecretResponse>createMono(it -> intercept(context, asyncStub).getSecret(req, it))
    ).map(DaprProtos.GetSecretResponse::getDataMap);
  }

  /**
   * {@inheritDoc}
   */
  @Override
  public Mono<Map<String, Map<String, String>>> getBulkSecret(GetBulkSecretRequest request) {
    try {
      final String storeName = request.getStoreName();
      final Map<String, String> metadata = request.getMetadata();
      if ((storeName == null) || (storeName.trim().isEmpty())) {
        throw new IllegalArgumentException("Secret store name cannot be null or empty.");
      }

      DaprProtos.GetBulkSecretRequest.Builder builder = DaprProtos.GetBulkSecretRequest.newBuilder()
          .setStoreName(storeName);
      if (metadata != null) {
        builder.putAllMetadata(metadata);
      }

      DaprProtos.GetBulkSecretRequest envelope = builder.build();

      return Mono.deferContextual(
          context ->
            this.<DaprProtos.GetBulkSecretResponse>createMono(
                it -> intercept(context, asyncStub).getBulkSecret(envelope, it)
            )
      ).map(it -> {
        Map<String, DaprProtos.SecretResponse> secretsMap = it.getDataMap();
        if (secretsMap == null) {
          return Collections.emptyMap();
        }
        return secretsMap
          .entrySet()
          .stream()
          .collect(Collectors.toMap(Map.Entry::getKey, s -> s.getValue().getSecretsMap()));
      });
    } catch (Exception ex) {
      return DaprException.wrapMono(ex);
    }
  }

  /**
   * {@inheritDoc}
   */
  @Override
  public <T> Mono<QueryStateResponse<T>> queryState(QueryStateRequest request, TypeRef<T> type) {
    try {
      if (request == null) {
        throw new IllegalArgumentException("Query state request cannot be null.");
      }
      final String storeName = request.getStoreName();
      final Map<String, String> metadata = request.getMetadata();
      if ((storeName == null) || (storeName.trim().isEmpty())) {
        throw new IllegalArgumentException("State store name cannot be null or empty.");
      }

      String queryString;
      if (request.getQuery() != null) {
        queryString = JSON_REQUEST_MAPPER.writeValueAsString(request.getQuery());
      } else if (request.getQueryString() != null) {
        queryString = request.getQueryString();
      } else {
        throw new IllegalArgumentException("Both query and queryString fields are not set.");
      }

      DaprProtos.QueryStateRequest.Builder builder = DaprProtos.QueryStateRequest.newBuilder()
          .setStoreName(storeName)
          .setQuery(queryString);
      if (metadata != null) {
        builder.putAllMetadata(metadata);
      }

      DaprProtos.QueryStateRequest envelope = builder.build();

      return Mono.deferContextual(
          context -> this.<DaprProtos.QueryStateResponse>createMono(
              it -> intercept(context, asyncStub).queryStateAlpha1(envelope, it)
          )
      ).map(
          it -> {
            Map<String, String> resultMeta = it.getMetadataMap();
            String token = it.getToken();
            List<QueryStateItem<T>> res = it.getResultsList()
                .stream()
                .map(v -> {
                  try {
                    return buildQueryStateKeyValue(v, type);
                  } catch (Exception e) {
                    throw  DaprException.propagate(e);
                  }
                })
                .collect(Collectors.toList());
            return new QueryStateResponse<>(res, token).setMetadata(metadata);
          });
    } catch (Exception ex) {
      return DaprException.wrapMono(ex);
    }
  }

  private <T> QueryStateItem<T> buildQueryStateKeyValue(
      DaprProtos.QueryStateItem item,
      TypeRef<T> type) throws IOException {
    String key = item.getKey();
    String error = item.getError();
    if (!Strings.isNullOrEmpty(error)) {
      return new QueryStateItem<>(key, null, error);
    }
    ByteString payload = item.getData();
    byte[] data = payload == null ? null : payload.toByteArray();
    T value = stateSerializer.deserialize(data, type);
    String etag = item.getEtag();
    if (etag.equals("")) {
      etag = null;
    }
    return new QueryStateItem<>(key, value, etag);
  }

  /**
   * Closes the ManagedChannel for GRPC.
   *
   * @throws IOException on exception.
   * @see io.grpc.ManagedChannel#shutdown()
   */
  @Override
  public void close() throws Exception {
    if (channel != null) {
      DaprException.wrap(() -> {
        channel.close();
        return true;
      }).call();
    }
  }

  /**
   * {@inheritDoc}
   */
  @Override
  public Mono<Void> shutdown() {
    return Mono.deferContextual(
        context -> this.<Empty>createMono(
            it -> intercept(context, asyncStub).shutdown(Empty.getDefaultInstance(), it))
    ).then();
  }

  /**
   * {@inheritDoc}
   */
  @Override
  public Mono<Map<String, ConfigurationItem>> getConfiguration(GetConfigurationRequest request) {
    try {
      final String configurationStoreName = request.getStoreName();
      final Map<String, String> metadata = request.getMetadata();
      final List<String> keys = request.getKeys();
      if ((configurationStoreName == null) || (configurationStoreName.trim().isEmpty())) {
        throw new IllegalArgumentException("Configuration Store Name cannot be null or empty.");
      }

      DaprProtos.GetConfigurationRequest.Builder builder = DaprProtos.GetConfigurationRequest.newBuilder()
          .setStoreName(configurationStoreName).addAllKeys(keys);
      if (metadata != null) {
        builder.putAllMetadata(metadata);
      }

      DaprProtos.GetConfigurationRequest envelope = builder.build();
      return this.getConfigurationAlpha1(envelope);

    } catch (Exception ex) {
      return DaprException.wrapMono(ex);
    }
  }

  private Mono<Map<String, ConfigurationItem>> getConfigurationAlpha1(DaprProtos.GetConfigurationRequest envelope) {
    return Mono.deferContextual(
        context ->
            this.<DaprProtos.GetConfigurationResponse>createMono(
                it -> intercept(context, asyncStub).getConfigurationAlpha1(envelope, it)
            )
    ).map(
        it -> {
          Map<String, ConfigurationItem> configMap = new HashMap<>();
          Iterator<Map.Entry<String, CommonProtos.ConfigurationItem>> itr = it.getItems().entrySet().iterator();
          while (itr.hasNext()) {
            Map.Entry<String, CommonProtos.ConfigurationItem> entry = itr.next();
            configMap.put(entry.getKey(), buildConfigurationItem(entry.getValue(), entry.getKey()));
          }
          return Collections.unmodifiableMap(configMap);
        }
    );
  }

  /**
   * {@inheritDoc}
   */
  @Override
  public Flux<SubscribeConfigurationResponse> subscribeConfiguration(SubscribeConfigurationRequest request) {
    try {
      final String configurationStoreName = request.getStoreName();
      final List<String> keys = request.getKeys();
      final Map<String, String> metadata = request.getMetadata();

      if (configurationStoreName == null || (configurationStoreName.trim().isEmpty())) {
        throw new IllegalArgumentException("Configuration Store Name can not be null or empty.");
      }

      // keys can and empty list for subscribe all scenario, so we do not need check for empty keys.
      DaprProtos.SubscribeConfigurationRequest.Builder builder = DaprProtos.SubscribeConfigurationRequest.newBuilder()
          .setStoreName(configurationStoreName)
          .addAllKeys(keys);

      if (metadata != null) {
        builder.putAllMetadata(metadata);
      }

      DaprProtos.SubscribeConfigurationRequest envelope = builder.build();
      return this.<DaprProtos.SubscribeConfigurationResponse>createFlux(
          it -> intercept(asyncStub).subscribeConfigurationAlpha1(envelope, it)
      ).map(
        it -> {
          Map<String, ConfigurationItem> configMap = new HashMap<>();
          Iterator<Map.Entry<String, CommonProtos.ConfigurationItem>> itr = it.getItemsMap().entrySet().iterator();
          while (itr.hasNext()) {
            Map.Entry<String, CommonProtos.ConfigurationItem> entry = itr.next();
            configMap.put(entry.getKey(), buildConfigurationItem(entry.getValue(), entry.getKey()));
          }
          return new SubscribeConfigurationResponse(it.getId(), Collections.unmodifiableMap(configMap));
        }
      );
    } catch (Exception ex) {
      return DaprException.wrapFlux(ex);
    }
  }

  /**
   * {@inheritDoc}
   */
  @Override
  public Mono<UnsubscribeConfigurationResponse> unsubscribeConfiguration(UnsubscribeConfigurationRequest request) {
    try {
      final String configurationStoreName = request.getStoreName();
      final String id = request.getSubscriptionId();

      if (configurationStoreName == null || (configurationStoreName.trim().isEmpty())) {
        throw new IllegalArgumentException("Configuration Store Name can not be null or empty.");
      }
      if (id.isEmpty()) {
        throw new IllegalArgumentException("Subscription id can not be null or empty.");
      }
      DaprProtos.UnsubscribeConfigurationRequest.Builder builder =
          DaprProtos.UnsubscribeConfigurationRequest.newBuilder()
              .setId(id)
              .setStoreName(configurationStoreName);

      DaprProtos.UnsubscribeConfigurationRequest envelope = builder.build();

      return this.<DaprProtos.UnsubscribeConfigurationResponse>createMono(
          it -> intercept(asyncStub).unsubscribeConfigurationAlpha1(envelope, it)
      ).map(
          it -> new UnsubscribeConfigurationResponse(it.getOk(), it.getMessage())
      );
    } catch (Exception ex) {
      return DaprException.wrapMono(ex);
    }
  }

  /**
   * Build a new Configuration Item from provided parameter.
   *
   * @param configurationItem CommonProtos.ConfigurationItem
   * @return io.dapr.client.domain.ConfigurationItem
   */
  private ConfigurationItem buildConfigurationItem(
      CommonProtos.ConfigurationItem configurationItem, String key) {
    return new ConfigurationItem(
      key,
      configurationItem.getValue(),
        configurationItem.getVersion(),
        configurationItem.getMetadataMap()
    );
  }

  /**
   * Populates GRPC client with interceptors.
   *
   * @param client GRPC client for Dapr.
   * @return Client after adding interceptors.
   */
  private static DaprGrpc.DaprStub intercept(DaprGrpc.DaprStub client) {
    ClientInterceptor interceptor = new ClientInterceptor() {
      @Override
      public <ReqT, RespT> ClientCall<ReqT, RespT> interceptCall(
          MethodDescriptor<ReqT, RespT> methodDescriptor,
          CallOptions callOptions,
          Channel channel) {
        ClientCall<ReqT, RespT> clientCall = channel.newCall(methodDescriptor, callOptions);
        return new ForwardingClientCall.SimpleForwardingClientCall<ReqT, RespT>(clientCall) {
          @Override
          public void start(final Listener<RespT> responseListener, final Metadata metadata) {
            String daprApiToken = Properties.API_TOKEN.get();
            if (daprApiToken != null) {
              metadata.put(Metadata.Key.of(Headers.DAPR_API_TOKEN, Metadata.ASCII_STRING_MARSHALLER), daprApiToken);
            }

            super.start(responseListener, metadata);
          }
        };
      }
    };
    return client.withInterceptors(interceptor);
  }

  /**
   * Populates GRPC client with interceptors for telemetry.
   *
   * @param context Reactor's context.
   * @param client  GRPC client for Dapr.
   * @return Client after adding interceptors.
   */
  private static DaprGrpc.DaprStub intercept(ContextView context, DaprGrpc.DaprStub client) {
    return GrpcWrapper.intercept(context, client);
  }

  private <T> Mono<T> createMono(Consumer<StreamObserver<T>> consumer) {
    return Mono.create(sink -> DaprException.wrap(() -> consumer.accept(createStreamObserver(sink))).run());
  }

  private <T> Flux<T> createFlux(Consumer<StreamObserver<T>> consumer) {
    return Flux.create(sink -> DaprException.wrap(() -> consumer.accept(createStreamObserver(sink))).run());
  }

  private <T> StreamObserver<T> createStreamObserver(MonoSink<T> sink) {
    return new StreamObserver<T>() {
      @Override
      public void onNext(T value) {
        sink.success(value);
      }

      @Override
      public void onError(Throwable t) {
        sink.error(DaprException.propagate(new ExecutionException(t)));
      }

      @Override
      public void onCompleted() {
        sink.success();
      }
    };
  }

  private <T> StreamObserver<T> createStreamObserver(FluxSink<T> sink) {
    return new StreamObserver<T>() {
      @Override
      public void onNext(T value) {
        sink.next(value);
      }

      @Override
      public void onError(Throwable t) {
        sink.error(DaprException.propagate(new ExecutionException(t)));
      }

      @Override
      public void onCompleted() {
        sink.complete();
      }
    };
  }
}<|MERGE_RESOLUTION|>--- conflicted
+++ resolved
@@ -297,24 +297,20 @@
       Object body = invokeMethodRequest.getBody();
       HttpExtension httpExtension = invokeMethodRequest.getHttpExtension();
       DaprProtos.InvokeServiceRequest envelope = buildInvokeServiceRequest(
-              httpExtension,
-              appId,
-              method,
-              body);
-
-<<<<<<< HEAD
-      return Mono.subscriberContext().flatMap(
+          httpExtension,
+          appId,
+          method,
+          body);
+      // Regarding missing metadata in method invocation for gRPC:
+      // gRPC to gRPC does not handle metadata in Dapr runtime proto.
+      // gRPC to HTTP does not map correctly in Dapr runtime as per https://github.com/dapr/dapr/issues/2342
+
+      return Mono.deferContextual(
               context -> this.<CommonProtos.InvokeResponse>createMonoWithErrorHandling(
                       it -> intercept(context, asyncStub).invokeService(envelope, it),
-                      errorResponseParser)
+                      errorResponseParser
+              )
       ).flatMap(
-=======
-      return Mono.deferContextual(
-              context -> this.<CommonProtos.InvokeResponse>createMono(
-                  it -> intercept(context, asyncStub).invokeService(envelope, it)
-              )
-          ).flatMap(
->>>>>>> 90a14b73
               it -> {
                 try {
                   return Mono.justOrEmpty(objectSerializer.deserialize(it.getData().getValue().toByteArray(), type));
