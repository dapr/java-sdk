/*
 * Copyright 2021 The Dapr Authors
 * Licensed under the Apache License, Version 2.0 (the "License");
 * you may not use this file except in compliance with the License.
 * You may obtain a copy of the License at
 *     http://www.apache.org/licenses/LICENSE-2.0
 * Unless required by applicable law or agreed to in writing, software
 * distributed under the License is distributed on an "AS IS" BASIS,
 * WITHOUT WARRANTIES OR CONDITIONS OF ANY KIND, either express or implied.
 * See the License for the specific language governing permissions and
limitations under the License.
*/

package io.dapr.client;

import com.google.common.base.Strings;
import com.google.protobuf.Any;
import com.google.protobuf.ByteString;
import com.google.protobuf.Empty;
import io.dapr.client.domain.ActorMetadata;
import io.dapr.client.domain.AppConnectionPropertiesHealthMetadata;
import io.dapr.client.domain.AppConnectionPropertiesMetadata;
import io.dapr.client.domain.BulkPublishEntry;
import io.dapr.client.domain.BulkPublishRequest;
import io.dapr.client.domain.BulkPublishResponse;
import io.dapr.client.domain.BulkPublishResponseFailedEntry;
import io.dapr.client.domain.CloudEvent;
import io.dapr.client.domain.ComponentMetadata;
import io.dapr.client.domain.ConfigurationItem;
import io.dapr.client.domain.ConstantFailurePolicy;
import io.dapr.client.domain.ConversationInput;
import io.dapr.client.domain.ConversationOutput;
import io.dapr.client.domain.ConversationRequest;
import io.dapr.client.domain.ConversationResponse;
import io.dapr.client.domain.DaprMetadata;
import io.dapr.client.domain.DeleteJobRequest;
import io.dapr.client.domain.DeleteStateRequest;
import io.dapr.client.domain.DropFailurePolicy;
import io.dapr.client.domain.ExecuteStateTransactionRequest;
import io.dapr.client.domain.FailurePolicy;
import io.dapr.client.domain.FailurePolicyType;
import io.dapr.client.domain.GetBulkSecretRequest;
import io.dapr.client.domain.GetBulkStateRequest;
import io.dapr.client.domain.GetConfigurationRequest;
import io.dapr.client.domain.GetJobRequest;
import io.dapr.client.domain.GetJobResponse;
import io.dapr.client.domain.GetSecretRequest;
import io.dapr.client.domain.GetStateRequest;
import io.dapr.client.domain.HttpEndpointMetadata;
import io.dapr.client.domain.HttpExtension;
import io.dapr.client.domain.InvokeBindingRequest;
import io.dapr.client.domain.InvokeMethodRequest;
import io.dapr.client.domain.JobSchedule;
import io.dapr.client.domain.LockRequest;
import io.dapr.client.domain.PublishEventRequest;
import io.dapr.client.domain.QueryStateItem;
import io.dapr.client.domain.QueryStateRequest;
import io.dapr.client.domain.QueryStateResponse;
import io.dapr.client.domain.RuleMetadata;
import io.dapr.client.domain.SaveStateRequest;
import io.dapr.client.domain.ScheduleJobRequest;
import io.dapr.client.domain.State;
import io.dapr.client.domain.StateOptions;
import io.dapr.client.domain.SubscribeConfigurationRequest;
import io.dapr.client.domain.SubscribeConfigurationResponse;
import io.dapr.client.domain.SubscriptionMetadata;
import io.dapr.client.domain.TransactionalStateOperation;
import io.dapr.client.domain.UnlockRequest;
import io.dapr.client.domain.UnlockResponseStatus;
import io.dapr.client.domain.UnsubscribeConfigurationRequest;
import io.dapr.client.domain.UnsubscribeConfigurationResponse;
import io.dapr.client.resiliency.ResiliencyOptions;
import io.dapr.exceptions.DaprException;
import io.dapr.internal.exceptions.DaprHttpException;
import io.dapr.internal.grpc.DaprClientGrpcInterceptors;
import io.dapr.internal.resiliency.RetryPolicy;
import io.dapr.internal.resiliency.TimeoutPolicy;
import io.dapr.serializer.DaprObjectSerializer;
import io.dapr.serializer.DefaultObjectSerializer;
import io.dapr.utils.DefaultContentTypeConverter;
import io.dapr.utils.TypeRef;
import io.dapr.v1.CommonProtos;
import io.dapr.v1.DaprGrpc;
import io.dapr.v1.DaprProtos;
import io.dapr.v1.DaprProtos.ActiveActorsCount;
import io.dapr.v1.DaprProtos.ActorRuntime;
import io.dapr.v1.DaprProtos.AppConnectionHealthProperties;
import io.dapr.v1.DaprProtos.AppConnectionProperties;
import io.dapr.v1.DaprProtos.MetadataHTTPEndpoint;
import io.dapr.v1.DaprProtos.PubsubSubscription;
import io.dapr.v1.DaprProtos.PubsubSubscriptionRule;
import io.dapr.v1.DaprProtos.RegisteredComponents;
import io.grpc.Channel;
import io.grpc.Metadata;
import io.grpc.stub.AbstractStub;
import io.grpc.stub.StreamObserver;
import org.slf4j.Logger;
import org.slf4j.LoggerFactory;
import reactor.core.publisher.Flux;
import reactor.core.publisher.FluxSink;
import reactor.core.publisher.Mono;
import reactor.core.publisher.MonoSink;
import reactor.util.context.ContextView;
import reactor.util.retry.Retry;

import javax.annotation.Nonnull;
import java.io.IOException;
import java.time.Duration;
import java.time.Instant;
import java.time.ZoneOffset;
import java.time.format.DateTimeFormatter;
import java.time.temporal.ChronoUnit;
import java.util.ArrayList;
import java.util.Arrays;
import java.util.Collections;
import java.util.HashMap;
import java.util.Iterator;
import java.util.List;
import java.util.Map;
import java.util.function.Consumer;
import java.util.function.Function;
import java.util.stream.Collectors;

import static io.dapr.internal.exceptions.DaprHttpException.isSuccessfulHttpStatusCode;
import static io.dapr.internal.exceptions.DaprHttpException.isValidHttpStatusCode;
import static io.dapr.internal.exceptions.DaprHttpException.parseHttpStatusCode;

/**
 * Implementation of the Dapr client combining gRPC and HTTP (when applicable).
 *
 * @see io.dapr.v1.DaprGrpc
 * @see io.dapr.client.DaprClient
 */
public class DaprClientImpl extends AbstractDaprClient {

  private final Logger logger;

  /**
   * The GRPC managed channel to be used.
   */
  private final GrpcChannelFacade channel;

  /**
   * The retry policy.
   */
  private final RetryPolicy retryPolicy;

  /**
   * The async gRPC stub.
   */
  private final DaprGrpc.DaprStub asyncStub;

  /**
   * The HTTP client to be used for healthz and HTTP service invocation only.
   *
   * @see io.dapr.client.DaprHttp
   */
  private final DaprHttp httpClient;

  private final DaprClientGrpcInterceptors grpcInterceptors;

  /**
   * Default access level constructor, in order to create an instance of this class use io.dapr.client.DaprClientBuilder
   *
   * @param channel           Facade for the managed GRPC channel
   * @param asyncStub         async gRPC stub
   * @param objectSerializer  Serializer for transient request/response objects.
   * @param stateSerializer   Serializer for state objects.
   * @see DaprClientBuilder
   */
  DaprClientImpl(
      GrpcChannelFacade channel,
      DaprGrpc.DaprStub asyncStub,
      DaprHttp httpClient,
      DaprObjectSerializer objectSerializer,
      DaprObjectSerializer stateSerializer) {
    this(channel, asyncStub, httpClient, objectSerializer, stateSerializer, null, null);
  }

  /**
   * Default access level constructor, in order to create an instance of this class use io.dapr.client.DaprClientBuilder
   *
   * @param channel           Facade for the managed GRPC channel
   * @param asyncStub         async gRPC stub
   * @param objectSerializer  Serializer for transient request/response objects.
   * @param stateSerializer   Serializer for state objects.
   * @param daprApiToken      Dapr API Token.
   * @see DaprClientBuilder
   */
  DaprClientImpl(
      GrpcChannelFacade channel,
      DaprGrpc.DaprStub asyncStub,
      DaprHttp httpClient,
      DaprObjectSerializer objectSerializer,
      DaprObjectSerializer stateSerializer,
      String daprApiToken) {
    this(channel, asyncStub, httpClient, objectSerializer, stateSerializer, null, daprApiToken);
  }

  /**
   * Default access level constructor, in order to create an instance of this class use io.dapr.client.DaprClientBuilder
   *
   * @param channel           Facade for the managed GRPC channel
   * @param asyncStub         async gRPC stub
   * @param httpClient        client for http service invocation
   * @param objectSerializer  Serializer for transient request/response objects.
   * @param stateSerializer   Serializer for state objects.
   * @param resiliencyOptions Client-level override for resiliency options.
   * @param daprApiToken      Dapr API Token.
   * @see DaprClientBuilder
   */
  DaprClientImpl(
      GrpcChannelFacade channel,
      DaprGrpc.DaprStub asyncStub,
      DaprHttp httpClient,
      DaprObjectSerializer objectSerializer,
      DaprObjectSerializer stateSerializer,
      ResiliencyOptions resiliencyOptions,
      String daprApiToken) {
    this(
        channel,
        asyncStub,
        httpClient,
        objectSerializer,
        stateSerializer,
        new TimeoutPolicy(resiliencyOptions == null ? null : resiliencyOptions.getTimeout()),
        new RetryPolicy(resiliencyOptions == null ? null : resiliencyOptions.getMaxRetries()),
        daprApiToken);
  }

  /**
   * Instantiates a new DaprClient.
   *
   * @param channel           Facade for the managed GRPC channel
   * @param asyncStub         async gRPC stub
   * @param httpClient        client for http service invocation
   * @param objectSerializer  Serializer for transient request/response objects.
   * @param stateSerializer   Serializer for state objects.
   * @param timeoutPolicy     Client-level timeout policy.
   * @param retryPolicy       Client-level retry policy.
   * @param daprApiToken      Dapr API Token.
   * @see DaprClientBuilder
   */
  private DaprClientImpl(
      GrpcChannelFacade channel,
      DaprGrpc.DaprStub asyncStub,
      DaprHttp httpClient,
      DaprObjectSerializer objectSerializer,
      DaprObjectSerializer stateSerializer,
      TimeoutPolicy timeoutPolicy,
      RetryPolicy retryPolicy,
      String daprApiToken) {
    super(objectSerializer, stateSerializer);
    this.channel = channel;
    this.asyncStub = asyncStub;
    this.httpClient = httpClient;
    this.retryPolicy = retryPolicy;
    this.grpcInterceptors = new DaprClientGrpcInterceptors(daprApiToken, timeoutPolicy);
    this.logger = LoggerFactory.getLogger(DaprClientImpl.class);
  }

  private CommonProtos.StateOptions.StateConsistency getGrpcStateConsistency(StateOptions options) {
    switch (options.getConsistency()) {
      case EVENTUAL:
        return CommonProtos.StateOptions.StateConsistency.CONSISTENCY_EVENTUAL;
      case STRONG:
        return CommonProtos.StateOptions.StateConsistency.CONSISTENCY_STRONG;
      default:
        throw new IllegalArgumentException("Missing Consistency mapping to gRPC Consistency enum");
    }
  }

  private CommonProtos.StateOptions.StateConcurrency getGrpcStateConcurrency(StateOptions options) {
    switch (options.getConcurrency()) {
      case FIRST_WRITE:
        return CommonProtos.StateOptions.StateConcurrency.CONCURRENCY_FIRST_WRITE;
      case LAST_WRITE:
        return CommonProtos.StateOptions.StateConcurrency.CONCURRENCY_LAST_WRITE;
      default:
        throw new IllegalArgumentException("Missing StateConcurrency mapping to gRPC Concurrency enum");
    }
  }

  /**
   * {@inheritDoc}
   */
  public <T extends AbstractStub<T>> T newGrpcStub(String appId, Function<Channel, T> stubBuilder) {
    // Adds Dapr interceptors to populate gRPC metadata automatically.
    return this.grpcInterceptors.intercept(appId, stubBuilder.apply(this.channel.getGrpcChannel()));
  }

  /**
   * {@inheritDoc}
   */
  @Override
  public Mono<Void> waitForSidecar(int timeoutInMilliseconds) {
    String[] pathSegments = new String[] { DaprHttp.API_VERSION, "healthz", "outbound"};

    // Do the Dapr Http endpoint check to have parity with Dotnet
    Mono<DaprHttp.Response> responseMono = this.httpClient.invokeApi(DaprHttp.HttpMethods.GET.name(), pathSegments,
        null, "", null, null);

    return responseMono
        // No method to "retry forever every 500ms", so we make it practically forever.
        // 9223372036854775807 * 500 ms = 1.46235604 x 10^11 years
        // If anyone needs to wait for the sidecar for longer than that, sorry.
        .retryWhen(
            Retry
                .fixedDelay(Long.MAX_VALUE, Duration.ofMillis(500))
                .doBeforeRetry(s -> {
                  this.logger.info("Retrying sidecar health check ...");
                }))
        .timeout(Duration.ofMillis(timeoutInMilliseconds))
        .onErrorResume(DaprException.class, e ->
            Mono.error(new RuntimeException(e)))
        .switchIfEmpty(DaprException.wrapMono(new RuntimeException("Health check timed out")))
        .then();
  }

  /**
   * {@inheritDoc}
   */
  @Override
  public Mono<Void> publishEvent(PublishEventRequest request) {
    try {
      String pubsubName = request.getPubsubName();
      String topic = request.getTopic();
      Object data = request.getData();
      DaprProtos.PublishEventRequest.Builder envelopeBuilder = DaprProtos.PublishEventRequest.newBuilder()
          .setTopic(topic)
          .setPubsubName(pubsubName)
          .setData(ByteString.copyFrom(objectSerializer.serialize(data)));

      // Content-type can be overwritten on a per-request basis.
      // It allows CloudEvents to be handled differently, for example.
      String contentType = request.getContentType();
      if (contentType == null || contentType.isEmpty()) {
        contentType = objectSerializer.getContentType();
      }
      envelopeBuilder.setDataContentType(contentType);

      Map<String, String> metadata = request.getMetadata();
      if (metadata != null) {
        envelopeBuilder.putAllMetadata(metadata);
      }

      return Mono.deferContextual(
          context ->
              this.<Empty>createMono(
                  it -> intercept(context, asyncStub).publishEvent(envelopeBuilder.build(), it)
              )
      ).then();
    } catch (Exception ex) {
      return DaprException.wrapMono(ex);
    }
  }

  /**
   * {@inheritDoc}
   */
  @Override
  public <T> Mono<BulkPublishResponse<T>> publishEvents(BulkPublishRequest<T> request) {
    try {
      String pubsubName = request.getPubsubName();
      String topic = request.getTopic();
      DaprProtos.BulkPublishRequest.Builder envelopeBuilder = DaprProtos.BulkPublishRequest.newBuilder();
      envelopeBuilder.setTopic(topic);
      envelopeBuilder.setPubsubName(pubsubName);

      if (Strings.isNullOrEmpty(pubsubName) || Strings.isNullOrEmpty(topic)) {
        throw new IllegalArgumentException("pubsubName and topic name cannot be null or empty");
      }

      for (BulkPublishEntry<?> entry : request.getEntries()) {
        Object event = entry.getEvent();
        byte[] data;
        String contentType = entry.getContentType();
        try {
          // Serialize event into bytes
          if (!Strings.isNullOrEmpty(contentType) && objectSerializer instanceof DefaultObjectSerializer) {
            // If content type is given by user and default object serializer is used
            data = DefaultContentTypeConverter.convertEventToBytesForGrpc(event, contentType);
          } else {
            // perform the serialization as per user given input of serializer
            // this is also the case when content type is empty

            data = objectSerializer.serialize(event);

            if (Strings.isNullOrEmpty(contentType)) {
              // Only override content type if not given in input by user
              contentType = objectSerializer.getContentType();
            }
          }
        } catch (IOException ex) {
          throw DaprException.propagate(ex);
        }

        DaprProtos.BulkPublishRequestEntry.Builder reqEntryBuilder = DaprProtos.BulkPublishRequestEntry.newBuilder()
            .setEntryId(entry.getEntryId())
            .setEvent(ByteString.copyFrom(data))
            .setContentType(contentType);
        Map<String, String> metadata = entry.getMetadata();
        if (metadata != null) {
          reqEntryBuilder.putAllMetadata(metadata);
        }
        envelopeBuilder.addEntries(reqEntryBuilder.build());
      }

      // Set metadata if available
      Map<String, String> metadata = request.getMetadata();
      if (metadata != null) {
        envelopeBuilder.putAllMetadata(metadata);
      }

      Map<String, BulkPublishEntry<T>> entryMap = new HashMap<>();
      for (BulkPublishEntry<T> entry : request.getEntries()) {
        entryMap.put(entry.getEntryId(), entry);
      }
      return Mono.deferContextual(
          context ->
              this.<DaprProtos.BulkPublishResponse>createMono(
                  it -> intercept(context, asyncStub).bulkPublishEventAlpha1(envelopeBuilder.build(), it)
              )
      ).map(
          it -> {
            List<BulkPublishResponseFailedEntry<T>> entries = new ArrayList<>();
            for (DaprProtos.BulkPublishResponseFailedEntry entry : it.getFailedEntriesList()) {
              BulkPublishResponseFailedEntry<T> domainEntry = new BulkPublishResponseFailedEntry<T>(
                  entryMap.get(entry.getEntryId()),
                  entry.getError());
              entries.add(domainEntry);
            }
            if (entries.size() > 0) {
              return new BulkPublishResponse<>(entries);
            }
            return new BulkPublishResponse<>();
          }
      );
    } catch (RuntimeException ex) {
      return DaprException.wrapMono(ex);
    }
  }

  /**
   * {@inheritDoc}
   */
  @Override
  public <T> Subscription subscribeToEvents(
      String pubsubName, String topic, SubscriptionListener<T> listener, TypeRef<T> type) {
    DaprProtos.SubscribeTopicEventsRequestInitialAlpha1 initialRequest =
        DaprProtos.SubscribeTopicEventsRequestInitialAlpha1.newBuilder()
            .setTopic(topic)
            .setPubsubName(pubsubName)
            .build();
    DaprProtos.SubscribeTopicEventsRequestAlpha1 request =
        DaprProtos.SubscribeTopicEventsRequestAlpha1.newBuilder()
            .setInitialRequest(initialRequest)
            .build();
    return buildSubscription(listener, type, request);
  }

  @Nonnull
  private <T> Subscription<T> buildSubscription(
      SubscriptionListener<T> listener,
      TypeRef<T> type,
      DaprProtos.SubscribeTopicEventsRequestAlpha1 request) {
    var interceptedStub = this.grpcInterceptors.intercept(this.asyncStub);
    Subscription<T> subscription = new Subscription<>(interceptedStub, request, listener, response -> {
      if (response.getEventMessage() == null) {
        return null;
      }

      var message = response.getEventMessage();
      if ((message.getPubsubName() == null) || message.getPubsubName().isEmpty()) {
        return null;
      }

      try {
        CloudEvent<T> cloudEvent = new CloudEvent<>();
        T object = null;
        if (type != null) {
          object = DaprClientImpl.this.objectSerializer.deserialize(message.getData().toByteArray(), type);
        }
        cloudEvent.setData(object);
        cloudEvent.setDatacontenttype(message.getDataContentType());
        cloudEvent.setId(message.getId());
        cloudEvent.setTopic(message.getTopic());
        cloudEvent.setSpecversion(message.getSpecVersion());
        cloudEvent.setType(message.getType());
        cloudEvent.setPubsubName(message.getPubsubName());
        return cloudEvent;
      } catch (IOException e) {
        throw new RuntimeException(e);
      }
    });
    subscription.start();
    return subscription;
  }

  @Override
  public <T> Mono<T> invokeMethod(InvokeMethodRequest invokeMethodRequest, TypeRef<T> type) {
    try {
      final String appId = invokeMethodRequest.getAppId();
      final String method = invokeMethodRequest.getMethod();
      final Object request = invokeMethodRequest.getBody();
      final HttpExtension httpExtension = invokeMethodRequest.getHttpExtension();
      final String contentType = invokeMethodRequest.getContentType();
      final Map<String, String> metadata = invokeMethodRequest.getMetadata();

      if (httpExtension == null) {
        throw new IllegalArgumentException("HttpExtension cannot be null. Use HttpExtension.NONE instead.");
      }
      // If the httpExtension is not null, then the method will not be null based on checks in constructor
      final String httpMethod = httpExtension.getMethod().toString();
      if (appId == null || appId.trim().isEmpty()) {
        throw new IllegalArgumentException("App Id cannot be null or empty.");
      }
      if (method == null || method.trim().isEmpty()) {
        throw new IllegalArgumentException("Method name cannot be null or empty.");
      }


      String[] methodSegments = method.split("/");

      List<String> pathSegments = new ArrayList<>(Arrays.asList(DaprHttp.API_VERSION, "invoke", appId, "method"));
      pathSegments.addAll(Arrays.asList(methodSegments));

      final Map<String, String> headers = new HashMap<>();
      headers.putAll(httpExtension.getHeaders());
      if (metadata != null) {
        headers.putAll(metadata);
      }
      byte[] serializedRequestBody = objectSerializer.serialize(request);
      if (contentType != null && !contentType.isEmpty()) {
        headers.put(io.dapr.client.domain.Metadata.CONTENT_TYPE, contentType);
      } else {
        headers.put(io.dapr.client.domain.Metadata.CONTENT_TYPE, objectSerializer.getContentType());
      }
      Mono<DaprHttp.Response> response = Mono.deferContextual(
          context -> this.httpClient.invokeApi(httpMethod, pathSegments.toArray(new String[0]),
              httpExtension.getQueryParams(), serializedRequestBody, headers, context)
      );
      return response.flatMap(r -> getMonoForHttpResponse(type, r));
    } catch (Exception ex) {
      return DaprException.wrapMono(ex);
    }
  }

  private <T> Mono<T> getMonoForHttpResponse(TypeRef<T> type, DaprHttp.Response r) {
    try {
      if (type == null) {
        return Mono.empty();
      }

      T object = objectSerializer.deserialize(r.getBody(), type);
      if (object == null) {
        return Mono.empty();
      }

      return Mono.just(object);
    } catch (Exception ex) {
      return DaprException.wrapMono(ex);
    }
  }

  /**
   * {@inheritDoc}
   */
  @Override
  public <T> Mono<T> invokeBinding(InvokeBindingRequest request, TypeRef<T> type) {
    try {
      final String name = request.getName();
      final String operation = request.getOperation();
      final Object data = request.getData();
      final Map<String, String> metadata = request.getMetadata();
      if (name == null || name.trim().isEmpty()) {
        throw new IllegalArgumentException("Binding name cannot be null or empty.");
      }

      if (operation == null || operation.trim().isEmpty()) {
        throw new IllegalArgumentException("Binding operation cannot be null or empty.");
      }

      byte[] byteData = objectSerializer.serialize(data);
      DaprProtos.InvokeBindingRequest.Builder builder = DaprProtos.InvokeBindingRequest.newBuilder()
          .setName(name).setOperation(operation);
      if (byteData != null) {
        builder.setData(ByteString.copyFrom(byteData));
      }
      if (metadata != null) {
        builder.putAllMetadata(metadata);
      }
      DaprProtos.InvokeBindingRequest envelope = builder.build();

      Metadata responseMetadata = new Metadata();
      return Mono.deferContextual(
          context -> this.<DaprProtos.InvokeBindingResponse>createMono(
              responseMetadata,
              it -> intercept(context, asyncStub, m -> responseMetadata.merge(m)).invokeBinding(envelope, it)
          )
      ).flatMap(
          it -> {
            int httpStatusCode =
                parseHttpStatusCode(it.getMetadataMap().getOrDefault("statusCode", ""));
            if (isValidHttpStatusCode(httpStatusCode) && !isSuccessfulHttpStatusCode(httpStatusCode)) {
              // Exception condition in a successful request.
              // This is useful to send an exception due to an error from the HTTP binding component.
              throw DaprException.propagate(new DaprHttpException(httpStatusCode, it.getData().toByteArray()));
            }

            try {
              if (type == null) {
                return Mono.empty();
              }
              return Mono.justOrEmpty(objectSerializer.deserialize(it.getData().toByteArray(), type));
            } catch (IOException e) {
              throw DaprException.propagate(e);
            }
          }
      );
    } catch (Exception ex) {
      return DaprException.wrapMono(ex);
    }
  }

  /**
   * {@inheritDoc}
   */
  @Override
  public <T> Mono<State<T>> getState(GetStateRequest request, TypeRef<T> type) {
    try {
      final String stateStoreName = request.getStoreName();
      final String key = request.getKey();
      final StateOptions options = request.getStateOptions();
      final Map<String, String> metadata = request.getMetadata();

      if ((stateStoreName == null) || (stateStoreName.trim().isEmpty())) {
        throw new IllegalArgumentException("State store name cannot be null or empty.");
      }
      if ((key == null) || (key.trim().isEmpty())) {
        throw new IllegalArgumentException("Key cannot be null or empty.");
      }
      DaprProtos.GetStateRequest.Builder builder = DaprProtos.GetStateRequest.newBuilder()
          .setStoreName(stateStoreName)
          .setKey(key);
      if (metadata != null) {
        builder.putAllMetadata(metadata);
      }
      if (options != null && options.getConsistency() != null) {
        builder.setConsistency(getGrpcStateConsistency(options));
      }

      DaprProtos.GetStateRequest envelope = builder.build();

      return Mono.deferContextual(
          context ->
              this.<DaprProtos.GetStateResponse>createMono(
                  it -> intercept(context, asyncStub).getState(envelope, it)
              )
      ).map(
          it -> {
            try {
              return buildStateKeyValue(it, key, options, type);
            } catch (IOException ex) {
              throw DaprException.propagate(ex);
            }
          }
      );
    } catch (Exception ex) {
      return DaprException.wrapMono(ex);
    }
  }

  /**
   * {@inheritDoc}
   */
  @Override
  public <T> Mono<List<State<T>>> getBulkState(GetBulkStateRequest request, TypeRef<T> type) {
    try {
      final String stateStoreName = request.getStoreName();
      final List<String> keys = request.getKeys();
      final int parallelism = request.getParallelism();
      final Map<String, String> metadata = request.getMetadata();
      if ((stateStoreName == null) || (stateStoreName.trim().isEmpty())) {
        throw new IllegalArgumentException("State store name cannot be null or empty.");
      }
      if (keys == null || keys.isEmpty()) {
        throw new IllegalArgumentException("Key cannot be null or empty.");
      }

      if (parallelism < 0) {
        throw new IllegalArgumentException("Parallelism cannot be negative.");
      }
      DaprProtos.GetBulkStateRequest.Builder builder = DaprProtos.GetBulkStateRequest.newBuilder()
          .setStoreName(stateStoreName)
          .addAllKeys(keys)
          .setParallelism(parallelism);
      if (metadata != null) {
        builder.putAllMetadata(metadata);
      }

      DaprProtos.GetBulkStateRequest envelope = builder.build();

      return Mono.deferContextual(
          context -> this.<DaprProtos.GetBulkStateResponse>createMono(it -> intercept(context, asyncStub)
              .getBulkState(envelope, it)
          )
      ).map(
          it ->
              it
                  .getItemsList()
                  .stream()
                  .map(b -> {
                    try {
                      return buildStateKeyValue(b, type);
                    } catch (Exception e) {
                      throw DaprException.propagate(e);
                    }
                  })
                  .collect(Collectors.toList())
      );
    } catch (Exception ex) {
      return DaprException.wrapMono(ex);
    }
  }

  private <T> State<T> buildStateKeyValue(
      DaprProtos.BulkStateItem item,
      TypeRef<T> type) throws IOException {
    String key = item.getKey();
    String error = item.getError();
    if (!Strings.isNullOrEmpty(error)) {
      return new State<>(key, error);
    }

    String etag = item.getEtag();
    if (etag.equals("")) {
      etag = null;
    }

    T value = null;
    if (type != null) {
      ByteString payload = item.getData();
      byte[] data = payload == null ? null : payload.toByteArray();
      value = stateSerializer.deserialize(data, type);
    }

    return new State<>(key, value, etag, item.getMetadataMap(), null);
  }

  private <T> State<T> buildStateKeyValue(
      DaprProtos.GetStateResponse response,
      String requestedKey,
      StateOptions stateOptions,
      TypeRef<T> type) throws IOException {
    ByteString payload = response.getData();
    byte[] data = payload == null ? null : payload.toByteArray();
    T value = null;
    if (type != null) {
      value = stateSerializer.deserialize(data, type);
    }

    String etag = response.getEtag();
    if (etag.equals("")) {
      etag = null;
    }
    return new State<>(requestedKey, value, etag, response.getMetadataMap(), stateOptions);
  }

  /**
   * {@inheritDoc}
   */
  @Override
  public Mono<Void> executeStateTransaction(ExecuteStateTransactionRequest request) {
    try {
      final String stateStoreName = request.getStateStoreName();
      final List<TransactionalStateOperation<?>> operations = request.getOperations();
      final Map<String, String> metadata = request.getMetadata();
      if ((stateStoreName == null) || (stateStoreName.trim().isEmpty())) {
        throw new IllegalArgumentException("State store name cannot be null or empty.");
      }
      DaprProtos.ExecuteStateTransactionRequest.Builder builder = DaprProtos.ExecuteStateTransactionRequest
          .newBuilder();
      builder.setStoreName(stateStoreName);
      if (metadata != null) {
        builder.putAllMetadata(metadata);
      }
      for (TransactionalStateOperation<?> operation : operations) {
        DaprProtos.TransactionalStateOperation.Builder operationBuilder = DaprProtos.TransactionalStateOperation
            .newBuilder();
        operationBuilder.setOperationType(operation.getOperation().toString().toLowerCase());
        operationBuilder.setRequest(buildStateRequest(operation.getRequest()).build());
        builder.addOperations(operationBuilder.build());
      }
      DaprProtos.ExecuteStateTransactionRequest req = builder.build();

      return Mono.deferContextual(
          context -> this.<Empty>createMono(it -> intercept(context, asyncStub).executeStateTransaction(req, it))
      ).then();
    } catch (Exception e) {
      return DaprException.wrapMono(e);
    }
  }

  /**
   * {@inheritDoc}
   */
  @Override
  public Mono<Void> saveBulkState(SaveStateRequest request) {
    try {
      final String stateStoreName = request.getStoreName();
      final List<State<?>> states = request.getStates();
      if ((stateStoreName == null) || (stateStoreName.trim().isEmpty())) {
        throw new IllegalArgumentException("State store name cannot be null or empty.");
      }
      DaprProtos.SaveStateRequest.Builder builder = DaprProtos.SaveStateRequest.newBuilder();
      builder.setStoreName(stateStoreName);
      for (State<?> state : states) {
        builder.addStates(buildStateRequest(state).build());
      }
      DaprProtos.SaveStateRequest req = builder.build();

      return Mono.deferContextual(
          context -> this.<Empty>createMono(it -> intercept(context, asyncStub).saveState(req, it))
      ).then();
    } catch (Exception ex) {
      return DaprException.wrapMono(ex);
    }
  }

  private <T> CommonProtos.StateItem.Builder buildStateRequest(State<T> state) throws IOException {
    byte[] bytes = stateSerializer.serialize(state.getValue());

    CommonProtos.StateItem.Builder stateBuilder = CommonProtos.StateItem.newBuilder();
    if (state.getEtag() != null) {
      stateBuilder.setEtag(CommonProtos.Etag.newBuilder().setValue(state.getEtag()).build());
    }
    if (state.getMetadata() != null) {
      stateBuilder.putAllMetadata(state.getMetadata());
    }
    if (bytes != null) {
      stateBuilder.setValue(ByteString.copyFrom(bytes));
    }
    stateBuilder.setKey(state.getKey());
    CommonProtos.StateOptions.Builder optionBuilder = null;
    if (state.getOptions() != null) {
      StateOptions options = state.getOptions();
      optionBuilder = CommonProtos.StateOptions.newBuilder();
      if (options.getConcurrency() != null) {
        optionBuilder.setConcurrency(getGrpcStateConcurrency(options));
      }
      if (options.getConsistency() != null) {
        optionBuilder.setConsistency(getGrpcStateConsistency(options));
      }
    }
    if (optionBuilder != null) {
      stateBuilder.setOptions(optionBuilder.build());
    }
    return stateBuilder;
  }

  /**
   * {@inheritDoc}
   */
  @Override
  public Mono<Void> deleteState(DeleteStateRequest request) {
    try {
      final String stateStoreName = request.getStateStoreName();
      final String key = request.getKey();
      final StateOptions options = request.getStateOptions();
      final String etag = request.getEtag();
      final Map<String, String> metadata = request.getMetadata();

      if ((stateStoreName == null) || (stateStoreName.trim().isEmpty())) {
        throw new IllegalArgumentException("State store name cannot be null or empty.");
      }
      if ((key == null) || (key.trim().isEmpty())) {
        throw new IllegalArgumentException("Key cannot be null or empty.");
      }

      CommonProtos.StateOptions.Builder optionBuilder = null;
      if (options != null) {
        optionBuilder = CommonProtos.StateOptions.newBuilder();
        if (options.getConcurrency() != null) {
          optionBuilder.setConcurrency(getGrpcStateConcurrency(options));
        }
        if (options.getConsistency() != null) {
          optionBuilder.setConsistency(getGrpcStateConsistency(options));
        }
      }
      DaprProtos.DeleteStateRequest.Builder builder = DaprProtos.DeleteStateRequest.newBuilder()
          .setStoreName(stateStoreName)
          .setKey(key);
      if (metadata != null) {
        builder.putAllMetadata(metadata);
      }
      if (etag != null) {
        builder.setEtag(CommonProtos.Etag.newBuilder().setValue(etag).build());
      }

      if (optionBuilder != null) {
        builder.setOptions(optionBuilder.build());
      }

      DaprProtos.DeleteStateRequest req = builder.build();

      return Mono.deferContextual(
          context -> this.<Empty>createMono(it -> intercept(context, asyncStub).deleteState(req, it))
      ).then();
    } catch (Exception ex) {
      return DaprException.wrapMono(ex);
    }
  }

  /**
   * {@inheritDoc}
   */
  @Override
  public Mono<Map<String, String>> getSecret(GetSecretRequest request) {
    String secretStoreName = request.getStoreName();
    String key = request.getKey();
    Map<String, String> metadata = request.getMetadata();
    try {
      if ((secretStoreName == null) || (secretStoreName.trim().isEmpty())) {
        throw new IllegalArgumentException("Secret store name cannot be null or empty.");
      }
      if ((key == null) || (key.trim().isEmpty())) {
        throw new IllegalArgumentException("Secret key cannot be null or empty.");
      }
    } catch (Exception e) {
      return DaprException.wrapMono(e);
    }

    DaprProtos.GetSecretRequest.Builder requestBuilder = DaprProtos.GetSecretRequest.newBuilder()
        .setStoreName(secretStoreName)
        .setKey(key);

    if (metadata != null) {
      requestBuilder.putAllMetadata(metadata);
    }
    DaprProtos.GetSecretRequest req = requestBuilder.build();

    return Mono.deferContextual(
        context -> this.<DaprProtos.GetSecretResponse>createMono(it -> intercept(context, asyncStub).getSecret(req, it))
    ).map(DaprProtos.GetSecretResponse::getDataMap);
  }

  /**
   * {@inheritDoc}
   */
  @Override
  public Mono<Map<String, Map<String, String>>> getBulkSecret(GetBulkSecretRequest request) {
    try {
      final String storeName = request.getStoreName();
      final Map<String, String> metadata = request.getMetadata();
      if ((storeName == null) || (storeName.trim().isEmpty())) {
        throw new IllegalArgumentException("Secret store name cannot be null or empty.");
      }

      DaprProtos.GetBulkSecretRequest.Builder builder = DaprProtos.GetBulkSecretRequest.newBuilder()
          .setStoreName(storeName);
      if (metadata != null) {
        builder.putAllMetadata(metadata);
      }

      DaprProtos.GetBulkSecretRequest envelope = builder.build();

      return Mono.deferContextual(
          context ->
              this.<DaprProtos.GetBulkSecretResponse>createMono(
                  it -> intercept(context, asyncStub).getBulkSecret(envelope, it)
              )
      ).map(it -> {
        Map<String, DaprProtos.SecretResponse> secretsMap = it.getDataMap();
        if (secretsMap == null) {
          return Collections.emptyMap();
        }
        return secretsMap
            .entrySet()
            .stream()
            .collect(Collectors.toMap(Map.Entry::getKey, s -> s.getValue().getSecretsMap()));
      });
    } catch (Exception ex) {
      return DaprException.wrapMono(ex);
    }
  }

  /**
   * {@inheritDoc}
   */
  @Override
  public Mono<Boolean> tryLock(LockRequest request) {
    try {
      final String stateStoreName = request.getStoreName();
      final String resourceId = request.getResourceId();
      final String lockOwner = request.getLockOwner();
      final Integer expiryInSeconds = request.getExpiryInSeconds();

      if ((stateStoreName == null) || (stateStoreName.trim().isEmpty())) {
        throw new IllegalArgumentException("State store name cannot be null or empty.");
      }
      if (resourceId == null || resourceId.isEmpty()) {
        throw new IllegalArgumentException("ResourceId cannot be null or empty.");
      }
      if (lockOwner == null || lockOwner.isEmpty()) {
        throw new IllegalArgumentException("LockOwner cannot be null or empty.");
      }
      if (expiryInSeconds < 0) {
        throw new IllegalArgumentException("ExpiryInSeconds cannot be negative.");
      }

      DaprProtos.TryLockRequest.Builder builder = DaprProtos.TryLockRequest.newBuilder()
              .setStoreName(stateStoreName)
              .setResourceId(resourceId)
              .setLockOwner(lockOwner)
              .setExpiryInSeconds(expiryInSeconds);

      DaprProtos.TryLockRequest tryLockRequest = builder.build();

      return Mono.deferContextual(
              context -> this.<DaprProtos.TryLockResponse>createMono(
                      it -> intercept(context, asyncStub).tryLockAlpha1(tryLockRequest, it)
              )
      ).flatMap(response -> {
        try {
          return Mono.just(response.getSuccess());
        } catch (Exception ex) {
          return DaprException.wrapMono(ex);
        }
      });
    } catch (Exception ex) {
      return DaprException.wrapMono(ex);
    }
  }

  /**
   * {@inheritDoc}
   */
  @Override
  public Mono<UnlockResponseStatus> unlock(UnlockRequest request) {
    try {
      final String stateStoreName = request.getStoreName();
      final String resourceId = request.getResourceId();
      final String lockOwner = request.getLockOwner();

      if ((stateStoreName == null) || (stateStoreName.trim().isEmpty())) {
        throw new IllegalArgumentException("State store name cannot be null or empty.");
      }
      if (resourceId == null || resourceId.isEmpty()) {
        throw new IllegalArgumentException("ResourceId cannot be null or empty.");
      }
      if (lockOwner == null || lockOwner.isEmpty()) {
        throw new IllegalArgumentException("LockOwner cannot be null or empty.");
      }

      DaprProtos.UnlockRequest.Builder builder = DaprProtos.UnlockRequest.newBuilder()
              .setStoreName(stateStoreName)
              .setResourceId(resourceId)
              .setLockOwner(lockOwner);

      DaprProtos.UnlockRequest unlockRequest = builder.build();

      return Mono.deferContextual(
              context -> this.<DaprProtos.UnlockResponse>createMono(
                      it -> intercept(context, asyncStub).unlockAlpha1(unlockRequest, it)
              )
      ).flatMap(response -> {
        try {
          return Mono.just(UnlockResponseStatus.valueOf(response.getStatus().getNumber()));
        } catch (Exception ex) {
          return DaprException.wrapMono(ex);
        }
      });
    } catch (Exception ex) {
      return DaprException.wrapMono(ex);
    }
  }

  /**
   * {@inheritDoc}
   */
  @Override
  public <T> Mono<QueryStateResponse<T>> queryState(QueryStateRequest request, TypeRef<T> type) {
    try {
      if (request == null) {
        throw new IllegalArgumentException("Query state request cannot be null.");
      }
      final String storeName = request.getStoreName();
      final Map<String, String> metadata = request.getMetadata();
      if ((storeName == null) || (storeName.trim().isEmpty())) {
        throw new IllegalArgumentException("State store name cannot be null or empty.");
      }

      String queryString;
      if (request.getQuery() != null) {
        queryString = JSON_REQUEST_MAPPER.writeValueAsString(request.getQuery());
      } else if (request.getQueryString() != null) {
        queryString = request.getQueryString();
      } else {
        throw new IllegalArgumentException("Both query and queryString fields are not set.");
      }

      DaprProtos.QueryStateRequest.Builder builder = DaprProtos.QueryStateRequest.newBuilder()
          .setStoreName(storeName)
          .setQuery(queryString);
      if (metadata != null) {
        builder.putAllMetadata(metadata);
      }

      DaprProtos.QueryStateRequest envelope = builder.build();

      return Mono.deferContextual(
          context -> this.<DaprProtos.QueryStateResponse>createMono(
              it -> intercept(context, asyncStub).queryStateAlpha1(envelope, it)
          )
      ).map(
          it -> {
            Map<String, String> resultMeta = it.getMetadataMap();
            String token = it.getToken();
            List<QueryStateItem<T>> res = it.getResultsList()
                .stream()
                .map(v -> {
                  try {
                    return buildQueryStateKeyValue(v, type);
                  } catch (Exception e) {
                    throw DaprException.propagate(e);
                  }
                })
                .collect(Collectors.toList());
            return new QueryStateResponse<>(res, token).setMetadata(metadata);
          });
    } catch (Exception ex) {
      return DaprException.wrapMono(ex);
    }
  }

  private <T> QueryStateItem<T> buildQueryStateKeyValue(
      DaprProtos.QueryStateItem item,
      TypeRef<T> type) throws IOException {
    String key = item.getKey();
    String error = item.getError();
    if (!Strings.isNullOrEmpty(error)) {
      return new QueryStateItem<>(key, null, error);
    }
    ByteString payload = item.getData();
    byte[] data = payload == null ? null : payload.toByteArray();
    T value = null;
    if (type != null) {
      value = stateSerializer.deserialize(data, type);
    }

    String etag = item.getEtag();
    if (etag.equals("")) {
      etag = null;
    }
    return new QueryStateItem<>(key, value, etag);
  }

  /**
   * Closes the ManagedChannel for GRPC.
   *
   * @throws IOException on exception.
   * @see io.grpc.ManagedChannel#shutdown()
   */
  @Override
  public void close() throws Exception {
    DaprException.wrap(() -> {
      if (channel != null) {
        channel.close();
      }
      if (httpClient != null) {
        httpClient.close();
      }
      return true;
    }).call();
  }

  /**
   * {@inheritDoc}
   */
  @Override
  public Mono<Void> shutdown() {
    DaprProtos.ShutdownRequest shutdownRequest = DaprProtos.ShutdownRequest.newBuilder().build();
    return Mono.deferContextual(
        context -> this.<Empty>createMono(
            it -> intercept(context, asyncStub).shutdown(shutdownRequest, it))
    ).then();
  }

  /**
   * {@inheritDoc}
   */
  @Override
  public Mono<Map<String, ConfigurationItem>> getConfiguration(GetConfigurationRequest request) {
    try {
      final String configurationStoreName = request.getStoreName();
      final Map<String, String> metadata = request.getMetadata();
      final List<String> keys = request.getKeys();
      if ((configurationStoreName == null) || (configurationStoreName.trim().isEmpty())) {
        throw new IllegalArgumentException("Configuration Store Name cannot be null or empty.");
      }

      DaprProtos.GetConfigurationRequest.Builder builder = DaprProtos.GetConfigurationRequest.newBuilder()
          .setStoreName(configurationStoreName).addAllKeys(keys);
      if (metadata != null) {
        builder.putAllMetadata(metadata);
      }

      DaprProtos.GetConfigurationRequest envelope = builder.build();
      return this.getConfiguration(envelope);

    } catch (Exception ex) {
      return DaprException.wrapMono(ex);
    }
  }

  private Mono<Map<String, ConfigurationItem>> getConfiguration(DaprProtos.GetConfigurationRequest envelope) {
    return Mono.deferContextual(
        context ->
            this.<DaprProtos.GetConfigurationResponse>createMono(
                it -> intercept(context, asyncStub).getConfiguration(envelope, it)
            )
    ).map(
        it -> {
          Map<String, ConfigurationItem> configMap = new HashMap<>();
          Iterator<Map.Entry<String, CommonProtos.ConfigurationItem>> itr = it.getItems().entrySet().iterator();
          while (itr.hasNext()) {
            Map.Entry<String, CommonProtos.ConfigurationItem> entry = itr.next();
            configMap.put(entry.getKey(), buildConfigurationItem(entry.getValue(), entry.getKey()));
          }
          return Collections.unmodifiableMap(configMap);
        }
    );
  }

  /**
   * {@inheritDoc}
   */
  @Override
  public Flux<SubscribeConfigurationResponse> subscribeConfiguration(SubscribeConfigurationRequest request) {
    try {
      final String configurationStoreName = request.getStoreName();
      final List<String> keys = request.getKeys();
      final Map<String, String> metadata = request.getMetadata();

      if (configurationStoreName == null || (configurationStoreName.trim().isEmpty())) {
        throw new IllegalArgumentException("Configuration Store Name can not be null or empty.");
      }

      // keys can and empty list for subscribe all scenario, so we do not need check for empty keys.
      DaprProtos.SubscribeConfigurationRequest.Builder builder = DaprProtos.SubscribeConfigurationRequest.newBuilder()
          .setStoreName(configurationStoreName)
          .addAllKeys(keys);

      if (metadata != null) {
        builder.putAllMetadata(metadata);
      }

      DaprProtos.SubscribeConfigurationRequest envelope = builder.build();
      return this.<DaprProtos.SubscribeConfigurationResponse>createFlux(
          it -> intercept(null, asyncStub).subscribeConfiguration(envelope, it)
      ).map(
          it -> {
            Map<String, ConfigurationItem> configMap = new HashMap<>();
            Iterator<Map.Entry<String, CommonProtos.ConfigurationItem>> itr = it.getItemsMap().entrySet().iterator();
            while (itr.hasNext()) {
              Map.Entry<String, CommonProtos.ConfigurationItem> entry = itr.next();
              configMap.put(entry.getKey(), buildConfigurationItem(entry.getValue(), entry.getKey()));
            }
            return new SubscribeConfigurationResponse(it.getId(), Collections.unmodifiableMap(configMap));
          }
      );
    } catch (Exception ex) {
      return DaprException.wrapFlux(ex);
    }
  }

  /**
   * {@inheritDoc}
   */
  @Override
  public Mono<UnsubscribeConfigurationResponse> unsubscribeConfiguration(UnsubscribeConfigurationRequest request) {
    try {
      final String configurationStoreName = request.getStoreName();
      final String id = request.getSubscriptionId();

      if (configurationStoreName == null || (configurationStoreName.trim().isEmpty())) {
        throw new IllegalArgumentException("Configuration Store Name can not be null or empty.");
      }
      if (id.isEmpty()) {
        throw new IllegalArgumentException("Subscription id can not be null or empty.");
      }
      DaprProtos.UnsubscribeConfigurationRequest.Builder builder =
          DaprProtos.UnsubscribeConfigurationRequest.newBuilder()
              .setId(id)
              .setStoreName(configurationStoreName);

      DaprProtos.UnsubscribeConfigurationRequest envelope = builder.build();

      return this.<DaprProtos.UnsubscribeConfigurationResponse>createMono(
          it -> intercept(null, asyncStub).unsubscribeConfiguration(envelope, it)
      ).map(
          it -> new UnsubscribeConfigurationResponse(it.getOk(), it.getMessage())
      );
    } catch (Exception ex) {
      return DaprException.wrapMono(ex);
    }
  }

  /**
   * {@inheritDoc}
   */
  public Mono<Void> scheduleJob(ScheduleJobRequest scheduleJobRequest) {
    try {
      validateScheduleJobRequest(scheduleJobRequest);

      DaprProtos.Job.Builder scheduleJobRequestBuilder = DaprProtos.Job.newBuilder();
      scheduleJobRequestBuilder.setName(scheduleJobRequest.getName());

      DateTimeFormatter iso8601Formatter = DateTimeFormatter.ofPattern("yyyy-MM-dd'T'HH:mm:ss.SSS'Z'")
              .withZone(ZoneOffset.UTC);

      if (scheduleJobRequest.getData() != null) {
        scheduleJobRequestBuilder.setData(Any.newBuilder()
            .setValue(ByteString.copyFrom(scheduleJobRequest.getData())).build());
      }

      if (scheduleJobRequest.getSchedule() != null) {
        scheduleJobRequestBuilder.setSchedule(scheduleJobRequest.getSchedule().getExpression());
      }

      if (scheduleJobRequest.getTtl() != null) {
        scheduleJobRequestBuilder.setTtl(iso8601Formatter.format(scheduleJobRequest.getTtl()));
      }

      if (scheduleJobRequest.getRepeats() != null) {
        scheduleJobRequestBuilder.setRepeats(scheduleJobRequest.getRepeats());
      }

      if (scheduleJobRequest.getDueTime() != null) {
        scheduleJobRequestBuilder.setDueTime(iso8601Formatter.format(scheduleJobRequest.getDueTime()));
      }

<<<<<<< HEAD
      if (scheduleJobRequest.getFailurePolicy() != null) {
        CommonProtos.JobFailurePolicy.Builder jobFailurePolicyBuilder = CommonProtos.JobFailurePolicy.newBuilder();

        FailurePolicy failurePolicy = scheduleJobRequest.getFailurePolicy();
        if (failurePolicy.getFailurePolicyType() == FailurePolicyType.DROP) {

          jobFailurePolicyBuilder.setDrop(CommonProtos.JobFailurePolicyDrop.newBuilder().build());
        } else {

          CommonProtos.JobFailurePolicyConstant.Builder constantPolicyBuilder =
              CommonProtos.JobFailurePolicyConstant.newBuilder();
          ConstantFailurePolicy jobConstantFailurePolicy = (ConstantFailurePolicy)failurePolicy;
          if (jobConstantFailurePolicy.getMaxRetries() != null) {
            constantPolicyBuilder.setMaxRetries(jobConstantFailurePolicy.getMaxRetries());
          }
          if (jobConstantFailurePolicy.getDurationBetweenRetries() != null) {
            constantPolicyBuilder.setInterval(com.google.protobuf.Duration.newBuilder()
                .setNanos(jobConstantFailurePolicy.getDurationBetweenRetries().getNano()).build());
          }

          jobFailurePolicyBuilder.setConstant(constantPolicyBuilder.build());
        }

        scheduleJobRequestBuilder.setFailurePolicy(jobFailurePolicyBuilder.build());
      }
=======
      scheduleJobRequestBuilder.setOverwrite(scheduleJobRequest.getOverwrite());
>>>>>>> f7ec5589

      Mono<DaprProtos.ScheduleJobResponse> scheduleJobResponseMono =
          Mono.deferContextual(context -> this.createMono(
                  it -> intercept(context, asyncStub)
                      .scheduleJobAlpha1(DaprProtos.ScheduleJobRequest.newBuilder()
                          .setJob(scheduleJobRequestBuilder.build()).build(), it)
              )
          );

      return scheduleJobResponseMono.then();
    } catch (Exception ex) {
      return DaprException.wrapMono(ex);
    }
  }

  /**
   * {@inheritDoc}
   */
  public Mono<GetJobResponse> getJob(GetJobRequest getJobRequest) {
    try {
      validateGetJobRequest(getJobRequest);

      Mono<DaprProtos.GetJobResponse> getJobResponseMono =
          Mono.deferContextual(context -> this.createMono(
                  it -> intercept(context, asyncStub)
                      .getJobAlpha1(DaprProtos.GetJobRequest.newBuilder()
                          .setName(getJobRequest.getName()).build(), it)
              )
          );

      return getJobResponseMono.map(response -> {
        DaprProtos.Job job = response.getJob();
        GetJobResponse getJobResponse = null;

        if (job.hasSchedule() && job.hasDueTime()) {
          getJobResponse = new GetJobResponse(job.getName(), JobSchedule.fromString(job.getSchedule()));
          getJobResponse.setDueTime(Instant.parse(job.getDueTime()));
        } else if (job.hasSchedule()) {
          getJobResponse = new GetJobResponse(job.getName(), JobSchedule.fromString(job.getSchedule()));
        } else {
          getJobResponse = new GetJobResponse(job.getName(), Instant.parse(job.getDueTime()));
        }

        if (job.hasFailurePolicy()) {
          CommonProtos.JobFailurePolicy jobFailurePolicy = job.getFailurePolicy();

          if (jobFailurePolicy.hasDrop()) {
            getJobResponse.setFailurePolicy(new DropFailurePolicy());
          }
          if (jobFailurePolicy.hasConstant()) {
            CommonProtos.JobFailurePolicyConstant jobFailurePolicyConstant = jobFailurePolicy.getConstant();
            if (jobFailurePolicyConstant.hasInterval() && jobFailurePolicyConstant.hasMaxRetries()) {
              getJobResponse.setFailurePolicy(
                  new ConstantFailurePolicy(jobFailurePolicyConstant.getMaxRetries())
                      .setDurationBetweenRetries(Duration.of(jobFailurePolicyConstant.getInterval().getNanos(),
                          ChronoUnit.NANOS)));
            } else if (jobFailurePolicyConstant.hasMaxRetries()) {
              getJobResponse.setFailurePolicy(new ConstantFailurePolicy(jobFailurePolicyConstant.getMaxRetries()));
            } else {
              getJobResponse.setFailurePolicy(new ConstantFailurePolicy(
                  Duration.of(jobFailurePolicyConstant.getInterval().getNanos(),
                  ChronoUnit.NANOS)));
            }
          }
        }

        return getJobResponse
            .setTtl(job.hasTtl() ? Instant.parse(job.getTtl()) : null)
            .setData(job.hasData() ? job.getData().getValue().toByteArray() : null)
            .setRepeat(job.hasRepeats() ? job.getRepeats() : null);
      });
    } catch (Exception ex) {
      return DaprException.wrapMono(ex);
    }
  }

  /**
   * {@inheritDoc}
   */
  public Mono<Void> deleteJob(DeleteJobRequest deleteJobRequest) {
    try {
      validateDeleteJobRequest(deleteJobRequest);

      Mono<DaprProtos.DeleteJobResponse> deleteJobResponseMono =
          Mono.deferContextual(context -> this.createMono(
                  it -> intercept(context, asyncStub)
                      .deleteJobAlpha1(DaprProtos.DeleteJobRequest.newBuilder()
                          .setName(deleteJobRequest.getName()).build(), it)
              )
          );

      return deleteJobResponseMono.then();
    } catch (Exception ex) {
      return DaprException.wrapMono(ex);
    }
  }

  private void validateScheduleJobRequest(ScheduleJobRequest scheduleJobRequest) {
    if (scheduleJobRequest == null) {
      throw new IllegalArgumentException("scheduleJobRequest cannot be null");
    }

    if (scheduleJobRequest.getName() == null || scheduleJobRequest.getName().isEmpty()) {
      throw new IllegalArgumentException("Name in the request cannot be null or empty");
    }

    if (scheduleJobRequest.getSchedule() == null && scheduleJobRequest.getDueTime() == null) {
      throw new IllegalArgumentException("At least one of schedule or dueTime must be provided");
    }
  }

  private void validateGetJobRequest(GetJobRequest getJobRequest) {
    if (getJobRequest == null) {
      throw new IllegalArgumentException("getJobRequest cannot be null");
    }

    if (getJobRequest.getName() == null || getJobRequest.getName().isEmpty()) {
      throw new IllegalArgumentException("Name in the request cannot be null or empty");
    }
  }

  private void validateDeleteJobRequest(DeleteJobRequest deleteJobRequest) {
    if (deleteJobRequest == null) {
      throw new IllegalArgumentException("deleteJobRequest cannot be null");
    }

    if (deleteJobRequest.getName() == null || deleteJobRequest.getName().isEmpty()) {
      throw new IllegalArgumentException("Name in the request cannot be null or empty");
    }
  }

  /**
   * Build a new Configuration Item from provided parameter.
   *
   * @param configurationItem CommonProtos.ConfigurationItem
   * @return io.dapr.client.domain.ConfigurationItem
   */
  private ConfigurationItem buildConfigurationItem(
      CommonProtos.ConfigurationItem configurationItem, String key) {
    return new ConfigurationItem(
        key,
        configurationItem.getValue(),
        configurationItem.getVersion(),
        configurationItem.getMetadataMap());
  }

  /**
   * Populates GRPC client with interceptors for telemetry.
   *
   * @param context Reactor's context.
   * @param client  GRPC client for Dapr.
   * @return Client after adding interceptors.
   */
  private DaprGrpc.DaprStub intercept(ContextView context, DaprGrpc.DaprStub client) {
    return this.grpcInterceptors.intercept(client, context);
  }

  /**
   * Populates GRPC client with interceptors for telemetry.
   *
   * @param context Reactor's context.
   * @param client  GRPC client for Dapr.
   * @param metadataConsumer Consumer of gRPC metadata.
   * @return Client after adding interceptors.
   */
  private DaprGrpc.DaprStub intercept(
      ContextView context, DaprGrpc.DaprStub client, Consumer<Metadata> metadataConsumer) {
    return this.grpcInterceptors.intercept(client, context, metadataConsumer);
  }

  private <T> Mono<T> createMono(Consumer<StreamObserver<T>> consumer) {
    return this.createMono(null, consumer);
  }

  private <T> Mono<T> createMono(Metadata metadata, Consumer<StreamObserver<T>> consumer) {
    return retryPolicy.apply(
        Mono.create(sink -> DaprException.wrap(() -> consumer.accept(
            createStreamObserver(sink, metadata))).run()));
  }

  private <T> Flux<T> createFlux(Consumer<StreamObserver<T>> consumer) {
    return this.createFlux(null, consumer);
  }

  private <T> Flux<T> createFlux(Metadata metadata, Consumer<StreamObserver<T>> consumer) {
    return retryPolicy.apply(
        Flux.create(sink -> DaprException.wrap(() -> consumer.accept(createStreamObserver(sink, metadata))).run()));
  }

  private <T> StreamObserver<T> createStreamObserver(MonoSink<T> sink, Metadata grpcMetadata) {
    return new StreamObserver<T>() {
      @Override
      public void onNext(T value) {
        sink.success(value);
      }

      @Override
      public void onError(Throwable t) {
        sink.error(DaprException.propagate(DaprHttpException.fromGrpcExecutionException(grpcMetadata, t)));
      }

      @Override
      public void onCompleted() {
        sink.success();
      }
    };
  }

  private <T> StreamObserver<T> createStreamObserver(FluxSink<T> sink, final Metadata grpcMetadata) {
    return new StreamObserver<T>() {
      @Override
      public void onNext(T value) {
        sink.next(value);
      }

      @Override
      public void onError(Throwable t) {
        sink.error(DaprException.propagate(DaprHttpException.fromGrpcExecutionException(grpcMetadata, t)));
      }

      @Override
      public void onCompleted() {
        sink.complete();
      }
    };
  }

  @Override
  public Mono<DaprMetadata> getMetadata() {
    DaprProtos.GetMetadataRequest metadataRequest = DaprProtos.GetMetadataRequest.newBuilder().build();
    return Mono.deferContextual(
        context -> this.<DaprProtos.GetMetadataResponse>createMono(
            it -> intercept(context, asyncStub).getMetadata(metadataRequest, it)))
        .map(
            it -> {
              try {
                return buildDaprMetadata(it);
              } catch (IOException ex) {
                throw DaprException.propagate(ex);
              }
            });
  }

  /**
   * {@inheritDoc}
   */
  @Override
  public Mono<ConversationResponse> converse(ConversationRequest conversationRequest) {

    try {
      validateConversationRequest(conversationRequest);

      DaprProtos.ConversationRequest.Builder protosConversationRequestBuilder = DaprProtos.ConversationRequest
          .newBuilder().setTemperature(conversationRequest.getTemperature())
          .setScrubPII(conversationRequest.isScrubPii())
          .setName(conversationRequest.getName());

      if (conversationRequest.getContextId() != null) {
        protosConversationRequestBuilder.setContextID(conversationRequest.getContextId());
      }

      for (ConversationInput input : conversationRequest.getInputs()) {
        if (input.getContent() == null || input.getContent().isEmpty()) {
          throw new IllegalArgumentException("Conversation input content cannot be null or empty.");
        }

        DaprProtos.ConversationInput.Builder conversationInputOrBuilder = DaprProtos.ConversationInput.newBuilder()
            .setContent(input.getContent())
            .setScrubPII(input.isScrubPii());

        if (input.getRole() != null) {
          conversationInputOrBuilder.setRole(input.getRole().toString());
        }

        protosConversationRequestBuilder.addInputs(conversationInputOrBuilder.build());
      }

      Mono<DaprProtos.ConversationResponse> conversationResponseMono = Mono.deferContextual(
          context -> this.createMono(
              it -> intercept(context, asyncStub)
                  .converseAlpha1(protosConversationRequestBuilder.build(), it)
          )
      );

      return conversationResponseMono.map(conversationResponse -> {

        List<ConversationOutput> conversationOutputs = new ArrayList<>();
        for (DaprProtos.ConversationResult conversationResult : conversationResponse.getOutputsList()) {
          Map<String, byte[]> parameters = new HashMap<>();
          for (Map.Entry<String, Any> entrySet : conversationResult.getParametersMap().entrySet()) {
            parameters.put(entrySet.getKey(), entrySet.getValue().toByteArray());
          }

          ConversationOutput conversationOutput =
              new ConversationOutput(conversationResult.getResult(), parameters);
          conversationOutputs.add(conversationOutput);
        }

        return new ConversationResponse(conversationResponse.getContextID(), conversationOutputs);
      });
    } catch (Exception ex) {
      return DaprException.wrapMono(ex);
    }
  }

  private void validateConversationRequest(ConversationRequest conversationRequest) {
    if ((conversationRequest.getName() == null) || (conversationRequest.getName().trim().isEmpty())) {
      throw new IllegalArgumentException("LLM name cannot be null or empty.");
    }

    if ((conversationRequest.getInputs() == null) || (conversationRequest
        .getInputs().isEmpty())) {
      throw new IllegalArgumentException("Conversation inputs cannot be null or empty.");
    }
  }

  private DaprMetadata buildDaprMetadata(DaprProtos.GetMetadataResponse response) throws IOException {
    String id = response.getId();
    String runtimeVersion = response.getRuntimeVersion();
    List<String> enabledFeatures = response.getEnabledFeaturesList();
    List<ActorMetadata> actors = getActors(response);
    Map<String, String> attributes = response.getExtendedMetadataMap();
    List<ComponentMetadata> components = getComponents(response);
    List<HttpEndpointMetadata> httpEndpoints = getHttpEndpoints(response);
    List<SubscriptionMetadata> subscriptions = getSubscriptions(response);
    AppConnectionPropertiesMetadata appConnectionProperties = getAppConnectionProperties(response);

    return new DaprMetadata(id, runtimeVersion, enabledFeatures, actors, attributes, components, httpEndpoints,
      subscriptions, appConnectionProperties);
  }

  private List<ActorMetadata> getActors(DaprProtos.GetMetadataResponse response) {
    ActorRuntime actorRuntime = response.getActorRuntime();
    List<ActiveActorsCount> activeActorsList = actorRuntime.getActiveActorsList();

    List<ActorMetadata> actors = new ArrayList<>();
    for (ActiveActorsCount aac : activeActorsList) {
      actors.add(new ActorMetadata(aac.getType(), aac.getCount()));
    }

    return actors;
  }

  private List<ComponentMetadata> getComponents(DaprProtos.GetMetadataResponse response) {
    List<RegisteredComponents> registeredComponentsList = response.getRegisteredComponentsList();

    List<ComponentMetadata> components = new ArrayList<>();
    for (RegisteredComponents rc : registeredComponentsList) {
      components.add(new ComponentMetadata(rc.getName(), rc.getType(), rc.getVersion(), rc.getCapabilitiesList()));
    }

    return components;
  }

  private List<SubscriptionMetadata> getSubscriptions(DaprProtos.GetMetadataResponse response) {
    List<PubsubSubscription> subscriptionsList = response.getSubscriptionsList();

    List<SubscriptionMetadata> subscriptions = new ArrayList<>();
    for (PubsubSubscription s : subscriptionsList) {
      List<PubsubSubscriptionRule> rulesList = s.getRules().getRulesList();
      List<RuleMetadata> rules = new ArrayList<>();
      for (PubsubSubscriptionRule r : rulesList) {
        rules.add(new RuleMetadata(r.getMatch(), r.getPath()));
      }
      subscriptions.add(new SubscriptionMetadata(s.getPubsubName(), s.getTopic(), s.getMetadataMap(), rules,
          s.getDeadLetterTopic()));
    }

    return subscriptions;
  }

  private List<HttpEndpointMetadata> getHttpEndpoints(DaprProtos.GetMetadataResponse response) {
    List<MetadataHTTPEndpoint> httpEndpointsList = response.getHttpEndpointsList();

    List<HttpEndpointMetadata> httpEndpoints = new ArrayList<>();
    for (MetadataHTTPEndpoint m : httpEndpointsList) {
      httpEndpoints.add(new HttpEndpointMetadata(m.getName()));
    }

    return httpEndpoints;
  }

  private AppConnectionPropertiesMetadata getAppConnectionProperties(DaprProtos.GetMetadataResponse response) {
    AppConnectionProperties appConnectionProperties = response.getAppConnectionProperties();
    int port = appConnectionProperties.getPort();
    String protocol = appConnectionProperties.getProtocol();
    String channelAddress = appConnectionProperties.getChannelAddress();
    int maxConcurrency = appConnectionProperties.getMaxConcurrency();
    AppConnectionPropertiesHealthMetadata health = getAppConnectionPropertiesHealth(appConnectionProperties);

    return new AppConnectionPropertiesMetadata(port, protocol, channelAddress, maxConcurrency, health);
  }

  private AppConnectionPropertiesHealthMetadata getAppConnectionPropertiesHealth(
      AppConnectionProperties appConnectionProperties) {
    if (!appConnectionProperties.hasHealth()) {
      return null;
    }

    AppConnectionHealthProperties health = appConnectionProperties.getHealth();
    String healthCheckPath = health.getHealthCheckPath();
    String healthProbeInterval = health.getHealthProbeInterval();
    String healthProbeTimeout = health.getHealthProbeTimeout();
    int healthThreshold = health.getHealthThreshold();

    return new AppConnectionPropertiesHealthMetadata(healthCheckPath, healthProbeInterval, healthProbeTimeout,
        healthThreshold);
  }
}<|MERGE_RESOLUTION|>--- conflicted
+++ resolved
@@ -1341,7 +1341,6 @@
         scheduleJobRequestBuilder.setDueTime(iso8601Formatter.format(scheduleJobRequest.getDueTime()));
       }
 
-<<<<<<< HEAD
       if (scheduleJobRequest.getFailurePolicy() != null) {
         CommonProtos.JobFailurePolicy.Builder jobFailurePolicyBuilder = CommonProtos.JobFailurePolicy.newBuilder();
 
@@ -1367,9 +1366,8 @@
 
         scheduleJobRequestBuilder.setFailurePolicy(jobFailurePolicyBuilder.build());
       }
-=======
+
       scheduleJobRequestBuilder.setOverwrite(scheduleJobRequest.getOverwrite());
->>>>>>> f7ec5589
 
       Mono<DaprProtos.ScheduleJobResponse> scheduleJobResponseMono =
           Mono.deferContextual(context -> this.createMono(
