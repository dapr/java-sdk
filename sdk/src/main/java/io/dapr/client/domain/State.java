--- conflicted
+++ resolved
@@ -39,10 +39,6 @@
   private final StateOptions options;
 
   /**
-<<<<<<< HEAD
-   * Create an immutable state
-   * This Constructor MUST be used anytime you need to retrieve or delete a State.
-=======
    * Create an immutable state reference to be retrieved or deleted.
    * This Constructor CAN be used anytime you need to retrieve or delete a state.
    *
@@ -59,7 +55,6 @@
   /**
    * Create an immutable state reference to be retrieved or deleted.
    * This Constructor CAN be used anytime you need to retrieve or delete a state.
->>>>>>> baab1092
    *
    * @param key     - The key of the state
    * @param etag    - The etag of the state - Keep in mind that for some state stores (like redis) only numbers
@@ -219,12 +214,8 @@
         + "value=" + value
         + ", key='" + key + "'"
         + ", etag='" + etag + "'"
-<<<<<<< HEAD
+        + ", etag='" + error + "'"
         + ", options={'" + options != null ? options.toString() : "null" + "}"
-=======
-        + ", etag='" + error + "'"
-        + ", options={'" + options.toString() + "}"
->>>>>>> baab1092
         + "}";
   }
 }