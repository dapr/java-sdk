--- conflicted
+++ resolved
@@ -25,11 +25,8 @@
   private Instant dueTime;
   private Integer repeats;
   private Instant ttl;
-<<<<<<< HEAD
   private FailurePolicy failurePolicy;
-=======
   private boolean overwrite;
->>>>>>> f7ec5589
 
   /**
    * Constructor to create ScheduleJobRequest.
@@ -183,14 +180,15 @@
   }
 
   /**
-<<<<<<< HEAD
    * Gets the failure policy.
    *
    * @return FailurePolicy.
    */
   public FailurePolicy getFailurePolicy() {
     return failurePolicy;
-=======
+  }
+   
+  /*
    * Gets the overwrite flag.
    *
    * @return The overwrite flag.
@@ -208,6 +206,5 @@
   public ScheduleJobRequest setOverwrite(boolean overwrite) {
     this.overwrite = overwrite;
     return this;
->>>>>>> f7ec5589
   }
 }