--- conflicted
+++ resolved
@@ -90,23 +90,16 @@
   }
 
   /**
-<<<<<<< HEAD
    * Invokes an API synchronously and returns a text payload. The return value
    * is passed to the DaprHttpCallback. The http response body variable requires
    * to be closed (to free resources), thus the body is converted into a string
    * and the string object is passed to the callback
-=======
-   * Invokes an API synchronously and returns a text payload.
->>>>>>> 6733fcdd
    *
    * @param method HTTP method.
    * @param urlString url as String.
    * @param json JSON payload or null.
-<<<<<<< HEAD
-=======
-   * @return text
->>>>>>> 6733fcdd
-   */
+
+*/
   private final void tryInvokeAPI(String method, String urlString, String json, final DaprHttpCallback cb) throws IOException, DaprException {
     String requestId = UUID.randomUUID().toString();
     RequestBody body = json != null ? RequestBody.create(MEDIA_TYPE_APPLICATION_JSON, json) : REQUEST_BODY_EMPTY_JSON;
@@ -125,29 +118,19 @@
 
       @Override
       public void onResponse(Call call, Response response) throws IOException {
-<<<<<<< HEAD
         String respBodyString = "";
         try (ResponseBody responseBody = response.body()) {
           if (!response.isSuccessful()) {
             respBodyString = responseBody.string();
             DaprError error = parseDaprError(respBodyString);
             response.close();
-=======
-        try (ResponseBody responseBody = response.body()) {
-          if (!response.isSuccessful()) {
-            DaprError error = parseDaprError(response.body().string());
->>>>>>> 6733fcdd
             if ((error != null) && (error.getErrorCode() != null) && (error.getMessage() != null)) {
               throw new DaprException(error);
             }
           } else {
-<<<<<<< HEAD
             respBodyString = responseBody.string();
             cb.onSuccess(respBodyString);
             response.close();
-=======
-            cb.onSuccess(responseBody.toString());
->>>>>>> 6733fcdd
           }
         }
       }
