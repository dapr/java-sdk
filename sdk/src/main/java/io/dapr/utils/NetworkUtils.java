/*
 * Copyright 2021 The Dapr Authors
 * Licensed under the Apache License, Version 2.0 (the "License");
 * you may not use this file except in compliance with the License.
 * You may obtain a copy of the License at
 *     http://www.apache.org/licenses/LICENSE-2.0
 * Unless required by applicable law or agreed to in writing, software
 * distributed under the License is distributed on an "AS IS" BASIS,
 * WITHOUT WARRANTIES OR CONDITIONS OF ANY KIND, either express or implied.
 * See the License for the specific language governing permissions and
limitations under the License.
*/

package io.dapr.utils;

import io.dapr.config.Properties;
import io.grpc.ClientInterceptor;
import io.grpc.ManagedChannel;
import io.grpc.ManagedChannelBuilder;

import java.io.IOException;
import java.net.InetAddress;
import java.net.InetSocketAddress;
import java.net.Socket;
import java.net.URI;
import java.net.UnknownHostException;

/**
 * Utility methods for network, internal to Dapr SDK.
 */
public final class NetworkUtils {

  private static final long RETRY_WAIT_MILLISECONDS = 1000;

  private NetworkUtils() {
  }

  /**
   * Tries to connect to a socket, retrying every 1 second.
   * @param host Host to connect to.
   * @param port Port to connect to.
   * @param timeoutInMilliseconds Timeout in milliseconds to give up trying.
   * @throws InterruptedException If retry is interrupted.
   */
  public static void waitForSocket(String host, int port, int timeoutInMilliseconds) throws InterruptedException {
    long started = System.currentTimeMillis();
    callWithRetry(() -> {
      try {
        try (Socket socket = new Socket()) {
          // timeout cannot be negative.
          // zero timeout means infinite, so 1 is the practical minimum.
          int remainingTimeout = (int) Math.max(1, timeoutInMilliseconds - (System.currentTimeMillis() - started));
          socket.connect(new InetSocketAddress(host, port), remainingTimeout);
        }
      } catch (IOException e) {
        throw new RuntimeException(e);
      }
    }, timeoutInMilliseconds);
  }

  /**
   * Creates a GRPC managed channel.
   * @param interceptors Optional interceptors to add to the channel.
   * @return GRPC managed channel to communicate with the sidecar.
   */
  public static ManagedChannel buildGrpcManagedChannel(ClientInterceptor... interceptors) {
    String address = Properties.SIDECAR_IP.get();
    int port = Properties.GRPC_PORT.get();
    boolean insecure = true;
    String grpcEndpoint = Properties.GRPC_ENDPOINT.get();
    if ((grpcEndpoint != null) && !grpcEndpoint.isEmpty()) {
      URI uri = URI.create(grpcEndpoint);
      insecure = uri.getScheme().equalsIgnoreCase("http");
      port = uri.getPort() > 0 ? uri.getPort() : (insecure ? 80 : 443);
      address = uri.getHost();
      if ((uri.getPath() != null) && !uri.getPath().isEmpty()) {
        address += uri.getPath();
      }
    }
    ManagedChannelBuilder<?> builder = ManagedChannelBuilder.forAddress(address, port)
        .userAgent(Version.getSdkVersion());
    if (insecure) {
      builder = builder.usePlaintext();
    }
    if (interceptors != null && interceptors.length > 0) {
      builder = builder.intercept(interceptors);
    }
    return builder.build();
  }
<<<<<<< HEAD
}

/**
 * Retrieve loopback address for the host.
 * @return The loopback address String
 */
public static String getHostLoopbackAddress() {
  return InetAddress.getLoopbackAddress().getHostAddress();
=======

  private static void callWithRetry(Runnable function, long retryTimeoutMilliseconds) throws InterruptedException {
    long started = System.currentTimeMillis();
    while (true) {
      Throwable exception;
      try {
        function.run();
        return;
      } catch (Exception e) {
        exception = e;
      } catch (AssertionError e) {
        exception = e;
      }

      long elapsed = System.currentTimeMillis() - started;
      if (elapsed >= retryTimeoutMilliseconds) {
        if (exception instanceof RuntimeException) {
          throw (RuntimeException)exception;
        }

        throw new RuntimeException(exception);
      }

      long remaining = retryTimeoutMilliseconds - elapsed;
      Thread.sleep(Math.min(remaining, RETRY_WAIT_MILLISECONDS));
    }
  }
>>>>>>> 6759f19f
}<|MERGE_RESOLUTION|>--- conflicted
+++ resolved
@@ -87,16 +87,6 @@
     }
     return builder.build();
   }
-<<<<<<< HEAD
-}
-
-/**
- * Retrieve loopback address for the host.
- * @return The loopback address String
- */
-public static String getHostLoopbackAddress() {
-  return InetAddress.getLoopbackAddress().getHostAddress();
-=======
 
   private static void callWithRetry(Runnable function, long retryTimeoutMilliseconds) throws InterruptedException {
     long started = System.currentTimeMillis();
@@ -124,5 +114,12 @@
       Thread.sleep(Math.min(remaining, RETRY_WAIT_MILLISECONDS));
     }
   }
->>>>>>> 6759f19f
+}
+
+/**
+ * Retrieve loopback address for the host.
+ * @return The loopback address String
+ */
+public static String getHostLoopbackAddress() {
+  return InetAddress.getLoopbackAddress().getHostAddress();
 }