name: Build

on:
  push:
    branches:
      - master
      - release-*
    tags:
      - v*

  pull_request:
    branches:
    - master
    - release-*

jobs:
  build:
    runs-on: ubuntu-latest
    strategy:
      fail-fast: false # Keep running if one leg fails.
      matrix:
        java: [ 11, 13, 15, 16 ]
    env:
      GOVER: 1.19
      GOOS: linux
      GOARCH: amd64
      GOPROXY: https://proxy.golang.org
      JDK_VER: ${{ matrix.java }}
      DAPR_CLI_VER: 1.9.1
      DAPR_RUNTIME_VER: 1.9.3
      DAPR_INSTALL_URL: https://raw.githubusercontent.com/dapr/cli/v1.9.1/install/install.sh
      DAPR_CLI_REF:
<<<<<<< HEAD
      DAPR_REF: c73b9596979ecf15b8207cd9baec86ab158be91d
=======
      DAPR_REF: a8c698ad897e42d6624f5fc6ccfd0630e2a8fd00
>>>>>>> b83661d1
    steps:
    - uses: actions/checkout@v3
    - name: Set up OpenJDK ${{ env.JDK_VER }}
      uses: actions/setup-java@v3
      with:
        distribution: 'adopt'
        java-version: ${{ env.JDK_VER }}
    - name: Set up Dapr CLI
      run: wget -q ${{ env.DAPR_INSTALL_URL }} -O - | /bin/bash -s ${{ env.DAPR_CLI_VER }}
    - name: Set up Go ${{ env.GOVER }}
      if: env.DAPR_REF != '' || env.DAPR_CLI_REF != ''
      uses: actions/setup-go@v3
      with:
        go-version: ${{ env.GOVER }}
    - name: Checkout Dapr CLI repo to override dapr command.
      uses: actions/checkout@v3
      if: env.DAPR_CLI_REF != ''
      with:
        repository: dapr/cli
        ref: ${{ env.DAPR_CLI_REF }}
        path: cli
    - name: Checkout Dapr repo to override daprd.
      uses: actions/checkout@v3
      if: env.DAPR_REF != ''
      with:
        repository: dapr/dapr
        ref: ${{ env.DAPR_REF }}
        path: dapr
    - name: Build and override dapr cli with referenced commit.
      if: env.DAPR_CLI_REF != ''
      run: |
        cd cli
        make
        sudo cp dist/linux_amd64/release/dapr /usr/local/bin/dapr
        cd ..
    - name: Initialize Dapr runtime ${{ env.DAPR_RUNTIME_VER }}
      run: |
        dapr uninstall --all
        dapr init --runtime-version ${{ env.DAPR_RUNTIME_VER }}
    - name: Build and override daprd with referenced commit.
      if: env.DAPR_REF != ''
      run: |
        cd dapr
        make
        mkdir -p $HOME/.dapr/bin/
        cp dist/linux_amd64/release/daprd $HOME/.dapr/bin/daprd
        cd ..
    - name: Override placement service.
      if: env.DAPR_REF != ''
      run: |
        docker stop dapr_placement
        cd dapr
        ./dist/linux_amd64/release/placement &
    - name: Install Local kafka using docker-compose
      run: |
        docker-compose -f ./sdk-tests/deploy/local-test-kafka.yml up -d
        docker ps
    - name: Install Local mongo database using docker-compose
      run: |
        docker-compose -f ./sdk-tests/deploy/local-test-mongo.yml up -d
        docker ps
    - name: Clean up files
      run: mvn clean
    - name: Build sdk
      run: mvn compile -q
    - name: Unit tests
      run: mvn test -q
    - name: Codecov
      uses: codecov/codecov-action@v3.1.0
    - name: Install jars
      run: mvn install  -q
    - name: Integration tests
      id: integration_tests
      run: mvn -f sdk-tests/pom.xml verify
    - name: Upload test report for sdk
      uses: actions/upload-artifact@master
      with:
        name: report-dapr-java-sdk
        path: sdk/target/jacoco-report/
    - name: Upload test report for sdk-actors
      uses: actions/upload-artifact@master
      with:
        name: report-dapr-java-sdk-actors
        path: sdk-actors/target/jacoco-report/
    - name: Upload failsafe test report for sdk-tests on failure
      if: ${{ failure() && steps.integration_tests.conclusion == 'failure' }}
      uses: actions/upload-artifact@master
      with:
        name: failsafe-report-sdk-tests
        path: sdk-tests/target/failsafe-reports
    - name: Upload surefire test report for sdk-tests on failure
      if: ${{ failure() && steps.integration_tests.conclusion == 'failure' }}
      uses: actions/upload-artifact@master
      with:
        name: surefire-report-sdk-tests
        path: sdk-tests/target/surefire-reports

  publish:
    runs-on: ubuntu-latest
    needs: build
    env:
      JDK_VER: 11
      OSSRH_USER_TOKEN: ${{ secrets.OSSRH_USER_TOKEN }}
      OSSRH_PWD_TOKEN: ${{ secrets.OSSRH_PWD_TOKEN }}
      GPG_KEY: ${{ secrets.GPG_KEY }}
      GPG_PWD: ${{ secrets.GPG_PWD }}
    steps:
      - uses: actions/checkout@v3
      - name: Set up OpenJDK ${{ env.JDK_VER }}
        uses: actions/setup-java@v3
        with:
          distribution: 'adopt'
          java-version: ${{ env.JDK_VER }}
      - name: Get pom parent version
        run: |
          PARENT_VERSION=$(mvn -q -Dexec.executable=echo -Dexec.args='${project.version}' --non-recursive exec:exec)
          echo "PARENT_VERSION=$PARENT_VERSION" >> $GITHUB_ENV
      - name: Is SNAPSHOT release ?
        if: contains(github.ref, 'master') && contains(env.PARENT_VERSION, '-SNAPSHOT')
        run: |
          echo "DEPLOY_OSSRH=true" >> $GITHUB_ENV
      - name: Is Release or RC version ?
        if: startswith(github.ref, 'refs/tags/v') && !contains(env.PARENT_VERSION, '-SNAPSHOT')
        run: |
          echo "DEPLOY_OSSRH=true" >> $GITHUB_ENV
      - name: Install jars
        if: env.DEPLOY_OSSRH == 'true'
        run: mvn clean install -q
      - name: Publish to ossrh
        if: env.DEPLOY_OSSRH == 'true'
        run: |
          echo ${{ secrets.GPG_PRIVATE_KEY }} | base64 -d > private-key.gpg
          export GPG_TTY=$(tty)
          gpg --batch --import private-key.gpg
          mvn -V -B -Dgpg.skip=false -s settings.xml deploy -pl \!examples<|MERGE_RESOLUTION|>--- conflicted
+++ resolved
@@ -30,11 +30,7 @@
       DAPR_RUNTIME_VER: 1.9.3
       DAPR_INSTALL_URL: https://raw.githubusercontent.com/dapr/cli/v1.9.1/install/install.sh
       DAPR_CLI_REF:
-<<<<<<< HEAD
-      DAPR_REF: c73b9596979ecf15b8207cd9baec86ab158be91d
-=======
       DAPR_REF: a8c698ad897e42d6624f5fc6ccfd0630e2a8fd00
->>>>>>> b83661d1
     steps:
     - uses: actions/checkout@v3
     - name: Set up OpenJDK ${{ env.JDK_VER }}
