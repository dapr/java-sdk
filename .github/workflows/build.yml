name: Build

on:
  workflow_dispatch:
  push:
    branches:
      - master
      - release-*
    tags:
      - v*

  pull_request:
    branches:
    - master
    - release-*

jobs:
  build:
    name: "Build jdk:${{ matrix.java }} sb:${{ matrix.spring-boot-display-version }} exp:${{ matrix.experimental }}"
    runs-on: ubuntu-latest
    timeout-minutes: 30
    continue-on-error: ${{ matrix.experimental }}
    strategy:
      fail-fast: false
      matrix:
        java: [ 17 ]
        spring-boot-version: [ 3.2.6 ]
        spring-boot-display-version: [ 3.2.x ]
        experimental: [ false ]
        include:
          - java: 17
            spring-boot-version: 3.3.0
            spring-boot-display-version: 3.3.x
            experimental: false
    env:
      GOVER: "1.20"
      GOOS: linux
      GOARCH: amd64
      GOPROXY: https://proxy.golang.org
      JDK_VER: ${{ matrix.java }}
      DAPR_CLI_VER: 1.13.0-rc.1
      DAPR_RUNTIME_VER: 1.13.0-rc.2
      DAPR_INSTALL_URL: https://raw.githubusercontent.com/dapr/cli/v1.13.0-rc.1/install/install.sh
      DAPR_CLI_REF:
      DAPR_REF:
      TOXIPROXY_URL: https://github.com/Shopify/toxiproxy/releases/download/v2.5.0/toxiproxy-server-linux-amd64
    steps:
    - uses: actions/checkout@v4
    - name: Set up OpenJDK ${{ env.JDK_VER }}
      uses: actions/setup-java@v4
      with:
        distribution: 'adopt'
        java-version: ${{ env.JDK_VER }}
    - name: Set up Dapr CLI
      run: wget -q ${{ env.DAPR_INSTALL_URL }} -O - | /bin/bash -s ${{ env.DAPR_CLI_VER }}
    - name: Set up Go ${{ env.GOVER }}
      if: env.DAPR_REF != '' || env.DAPR_CLI_REF != ''
      uses: actions/setup-go@v5
      with:
        go-version: ${{ env.GOVER }}
    - name: Checkout Dapr CLI repo to override dapr command.
      uses: actions/checkout@v4
      if: env.DAPR_CLI_REF != ''
      with:
        repository: dapr/cli
        ref: ${{ env.DAPR_CLI_REF }}
        path: cli
    - name: Checkout Dapr repo to override daprd.
      uses: actions/checkout@v4
      if: env.DAPR_REF != ''
      with:
        repository: dapr/dapr
        ref: ${{ env.DAPR_REF }}
        path: dapr
    - name: Build and override dapr cli with referenced commit.
      if: env.DAPR_CLI_REF != ''
      run: |
        cd cli
        make
        sudo cp dist/linux_amd64/release/dapr /usr/local/bin/dapr
        cd ..
    - name: Initialize Dapr runtime ${{ env.DAPR_RUNTIME_VER }}
      run: |
        dapr uninstall --all
        dapr init --runtime-version ${{ env.DAPR_RUNTIME_VER }}
    - name: Build and override daprd with referenced commit.
      if: env.DAPR_REF != ''
      run: |
        cd dapr
        make
        mkdir -p $HOME/.dapr/bin/
        cp dist/linux_amd64/release/daprd $HOME/.dapr/bin/daprd
        cd ..
    - name: Override placement service.
      if: env.DAPR_REF != ''
      run: |
        docker stop dapr_placement
        cd dapr
        ./dist/linux_amd64/release/placement &
    - name: Spin local environment
      run: |
<<<<<<< HEAD
        docker-compose -f ./sdk-tests/deploy/local-test.yml up -d mongo kafka mysql
=======
        docker compose -f ./sdk-tests/deploy/local-test.yml up -d mongo kafka
>>>>>>> 15bbb39b
        docker ps
    - name: Install local ToxiProxy to simulate connectivity issues to Dapr sidecar
      run: |
        mkdir -p /home/runner/.local/bin
        wget -q ${{ env.TOXIPROXY_URL }} -O /home/runner/.local/bin/toxiproxy-server
        chmod +x /home/runner/.local/bin/toxiproxy-server
        /home/runner/.local/bin/toxiproxy-server --version
    - name: Clean up files
      run: ./mvnw clean -B
    - name: Build sdk
      run: ./mvnw compile -B -q
    - name: Unit tests
      run: ./mvnw test # making it temporarily verbose.
    - name: Codecov
      uses: codecov/codecov-action@v4.1.0
    - name: Install jars
      run: ./mvnw install -q -B -DskipTests
    - name: Integration tests using spring boot version ${{ matrix.spring-boot-version }}
      id: integration_tests
      run: PRODUCT_SPRING_BOOT_VERSION=${{ matrix.spring-boot-version }} ./mvnw -B -f sdk-tests/pom.xml verify
    - name: Upload test report for sdk
      uses: actions/upload-artifact@v4
      with:
        name: report-dapr-java-sdk-jdk${{ matrix.java }}-sb${{ matrix.spring-boot-version }}
        path: sdk/target/jacoco-report/
    - name: Upload test report for sdk-actors
      uses: actions/upload-artifact@v4
      with:
        name: report-dapr-java-sdk-actors-jdk${{ matrix.java }}-sb${{ matrix.spring-boot-version }}
        path: sdk-actors/target/jacoco-report/
    - name: Upload failsafe test report for sdk-tests on failure
      if: ${{ failure() && steps.integration_tests.conclusion == 'failure' }}
      uses: actions/upload-artifact@v4
      with:
        name: failsafe-report-sdk-tests-jdk${{ matrix.java }}-sb${{ matrix.spring-boot-version }}
        path: sdk-tests/target/failsafe-reports
    - name: Upload surefire test report for sdk-tests on failure
      if: ${{ failure() && steps.integration_tests.conclusion == 'failure' }}
      uses: actions/upload-artifact@v4
      with:
        name: surefire-report-sdk-tests-jdk${{ matrix.java }}-sb${{ matrix.spring-boot-version }}
        path: sdk-tests/target/surefire-reports

  publish:
    runs-on: ubuntu-latest
    needs: build
    timeout-minutes: 10
    env:
      JDK_VER: 17
      OSSRH_USER_TOKEN: ${{ secrets.OSSRH_USER_TOKEN }}
      OSSRH_PWD_TOKEN: ${{ secrets.OSSRH_PWD_TOKEN }}
      GPG_KEY: ${{ secrets.GPG_KEY }}
      GPG_PWD: ${{ secrets.GPG_PWD }}
    steps:
      - uses: actions/checkout@v4
      - name: Set up OpenJDK ${{ env.JDK_VER }}
        uses: actions/setup-java@v4
        with:
          distribution: 'adopt'
          java-version: ${{ env.JDK_VER }}
      - name: Get pom parent version
        run: |
          PARENT_VERSION=$(./mvnw -B -q -Dexec.executable=echo -Dexec.args='${project.version}' --non-recursive exec:exec)
          echo "PARENT_VERSION=$PARENT_VERSION" >> $GITHUB_ENV
      - name: Is SNAPSHOT release ?
        if: contains(github.ref, 'master') && contains(env.PARENT_VERSION, '-SNAPSHOT')
        run: |
          echo "DEPLOY_OSSRH=true" >> $GITHUB_ENV
      - name: Is Release or RC version ?
        if: startswith(github.ref, 'refs/tags/v') && !contains(env.PARENT_VERSION, '-SNAPSHOT')
        run: |
          echo "DEPLOY_OSSRH=true" >> $GITHUB_ENV
      - name: Install jars
        if: env.DEPLOY_OSSRH == 'true'
        run: ./mvnw install -B -q
      - name: Publish to ossrh
        if: env.DEPLOY_OSSRH == 'true'
        run: |
          echo ${{ secrets.GPG_PRIVATE_KEY }} | base64 -d > private-key.gpg
          export GPG_TTY=$(tty)
          gpg --batch --import private-key.gpg
          ./mvnw -V -B -Dgpg.skip=false -s settings.xml deploy -pl \!examples<|MERGE_RESOLUTION|>--- conflicted
+++ resolved
@@ -99,11 +99,7 @@
         ./dist/linux_amd64/release/placement &
     - name: Spin local environment
       run: |
-<<<<<<< HEAD
-        docker-compose -f ./sdk-tests/deploy/local-test.yml up -d mongo kafka mysql
-=======
-        docker compose -f ./sdk-tests/deploy/local-test.yml up -d mongo kafka
->>>>>>> 15bbb39b
+        docker compose -f ./sdk-tests/deploy/local-test.yml up -d mongo kafka mysql
         docker ps
     - name: Install local ToxiProxy to simulate connectivity issues to Dapr sidecar
       run: |
