--- conflicted
+++ resolved
@@ -40,11 +40,7 @@
       DAPR_RUNTIME_VER: 1.9.3
       DAPR_INSTALL_URL: https://raw.githubusercontent.com/dapr/cli/v1.9.1/install/install.sh
       DAPR_CLI_REF:
-<<<<<<< HEAD
       DAPR_REF: 405bf03b02275cb58672f9251f39a43c62aa5290
-=======
-      DAPR_REF:
->>>>>>> dcee2f77
     steps:
       - uses: actions/checkout@v3
       - name: Set up OpenJDK ${{ env.JDK_VER }}
