--- conflicted
+++ resolved
@@ -196,11 +196,8 @@
 ### Update URL to fetch proto files
 
 Change the `dapr.proto.baseurl` property below in [pom.xml](./pom.xml) to point to the URL for the desired commit hash in Git if you need to target a proto file that is not been merged into master yet. 
-<<<<<<< HEAD
-Note: You may need to run `mvn clean` after changing this setting to remove any auto-generated files, so that the new proto files get downloaded and compiled.
-=======
+
 Note: You may need to run `./mvnw clean` after changing this setting to remove any auto-generated files so that the new proto files get downloaded and compiled.
->>>>>>> 0d0d5994
 
 ```xml
 <project>
@@ -233,12 +230,8 @@
 The code for the tests are present inside the project [sdk-tests](./sdk-tests). This module alone can be imported as a separate project in IDEs. 
 This project depends on the rest of the JARs built by the other modules in the repo like [sdk](./sdk), [sdk-springboot](./sdk-springboot) etc.
 
-<<<<<<< HEAD
-As a starting point for running the Integration Tests, first run `mvn clean install` from the root of the repo to build the JARs for the different modules, except the `sdk-tests` module.
-=======
 As a starting point for running Integration Tests, first run `./mvnw clean install` from the root of the repo to build the JARs for the different modules
 except the `sdk-tests` module.
->>>>>>> 0d0d5994
 
 #### Run all the dependent services spun up during build
 
