package io.dapr.springboot;

import io.dapr.Rule;
import org.junit.jupiter.api.Assertions;
import org.junit.jupiter.api.Test;

import java.lang.annotation.Annotation;
import java.util.HashMap;

import static org.junit.jupiter.api.Assertions.assertThrows;

public class DaprRuntimeTest {

  @Test
  public void testPubsubDefaultPathDuplicateRegistration() {
    String pubSubName = "pubsub";
    String topicName = "topic";
    String deadLetterTopic = "deadLetterTopic";
    String match = "";
    String route = String.format("%s/%s", pubSubName, topicName);
    HashMap<String, String> metadata = new HashMap<String, String>();

    Rule rule = new Rule(){
      @Override
      public Class<? extends Annotation> annotationType() {
        return Rule.class;
      }

      public String match() {
        return match;
      }
      public int priority() {
        return 0;
      }
    };

    DaprRuntime runtime = DaprRuntime.getInstance();
    Assertions.assertNotNull(runtime);

    // We should be able to register the same route multiple times
    runtime.addSubscribedTopic(
            pubSubName, topicName, match, rule.priority(), route,deadLetterTopic, metadata);
    runtime.addSubscribedTopic(
            pubSubName, topicName, match, rule.priority(), route,deadLetterTopic, metadata);
  }

  @Test
  public void testPubsubDefaultPathDifferentRegistration() {
    String pubSubName = "pubsub";
    String topicName = "topic";
    String deadLetterTopic = "deadLetterTopic";
    String match = "";
    String firstRoute = String.format("%s/%s", pubSubName, topicName);
    String secondRoute = String.format("%s/%s/subscribe", pubSubName, topicName);


    HashMap<String, String> metadata = new HashMap<String, String>();

    Rule rule = new Rule(){
      @Override
      public Class<? extends Annotation> annotationType() {
        return Rule.class;
      }

      public String match() {
        return match;
      }
      public int priority() {
        return 0;
      }
    };

    DaprRuntime runtime = DaprRuntime.getInstance();

    Assertions.assertNotNull(runtime);
    runtime.addSubscribedTopic(
            pubSubName, topicName, match, rule.priority(), firstRoute, deadLetterTopic, metadata);

    // Supplying the same pubsub bits but a different route should fail
<<<<<<< HEAD
    assertThrows(RuntimeException.class, () -> runtime.addSubscribedTopic(
            pubSubName, topicName, match, rule.priority(), secondRoute, metadata));
=======
    runtime.addSubscribedTopic(
            pubSubName, topicName, match, rule.priority(), secondRoute, deadLetterTopic, metadata);
>>>>>>> 0543011d

  }

}<|MERGE_RESOLUTION|>--- conflicted
+++ resolved
@@ -77,14 +77,8 @@
             pubSubName, topicName, match, rule.priority(), firstRoute, deadLetterTopic, metadata);
 
     // Supplying the same pubsub bits but a different route should fail
-<<<<<<< HEAD
     assertThrows(RuntimeException.class, () -> runtime.addSubscribedTopic(
-            pubSubName, topicName, match, rule.priority(), secondRoute, metadata));
-=======
-    runtime.addSubscribedTopic(
-            pubSubName, topicName, match, rule.priority(), secondRoute, deadLetterTopic, metadata);
->>>>>>> 0543011d
-
+            pubSubName, topicName, match, rule.priority(), secondRoute, deadLetterTopic, metadata));
   }
 
 }