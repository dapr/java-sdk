/*
 * Copyright 2021 The Dapr Authors
 * Licensed under the Apache License, Version 2.0 (the "License");
 * you may not use this file except in compliance with the License.
 * You may obtain a copy of the License at
 *     http://www.apache.org/licenses/LICENSE-2.0
 * Unless required by applicable law or agreed to in writing, software
 * distributed under the License is distributed on an "AS IS" BASIS,
 * WITHOUT WARRANTIES OR CONDITIONS OF ANY KIND, either express or implied.
 * See the License for the specific language governing permissions and
limitations under the License.
*/

package io.dapr.springboot;

import java.util.HashMap;
import java.util.List;
import java.util.Map;
import java.util.stream.Collectors;

/**
 * Internal Singleton to handle Dapr configuration.
 */
class DaprRuntime {
  /**
   * The singleton instance.
   */
  private static volatile DaprRuntime instance;

  /**
   * Map of subscription builders.
   */
  private final Map<DaprTopicKey, DaprSubscriptionBuilder> subscriptionBuilders = new HashMap<>();

  /**
   * DaprRuntime should be used as a singleton, using {@link DaprRuntime#getInstance()}.
   * The constructor's default scope is available for unit tests only.
   */
  DaprRuntime() {
  }

  /**
   * Returns an DaprRuntime object.
   *
   * @return An DaprRuntime object.
   */
  public static DaprRuntime getInstance() {
    if (instance == null) {
      synchronized (DaprRuntime.class) {
        if (instance == null) {
          instance = new DaprRuntime();
        }
      }
    }

    return instance;
  }

  /**
   * Adds a topic to the list of subscribed topics.
   *
   * @param pubSubName PubSub name to subscribe to.
   * @param topicName Name of the topic being subscribed to.
<<<<<<< HEAD
   * @param match The CEL expression the event must match.
   * @param priority The priority of the match.
=======
   * @param match Match expression for this route.
   * @param priority Priority for this match relative to others.
>>>>>>> 5a2833ca
   * @param route Destination route for requests.
   * @param metadata Metadata for extended subscription functionality.
   */
  public synchronized void addSubscribedTopic(String pubSubName,
                                              String topicName,
                                              String match,
                                              int priority,
                                              String route,
                                              Map<String,String> metadata) {
    DaprTopicKey topicKey = new DaprTopicKey(pubSubName, topicName);

    DaprSubscriptionBuilder builder = subscriptionBuilders.get(topicKey);
    if (builder == null) {
      builder = new DaprSubscriptionBuilder(pubSubName, topicName);
      subscriptionBuilders.put(topicKey, builder);
    }

    if (match.length() > 0) {
      builder.addRule(route, match, priority);
    } else {
      builder.setDefaultPath(route);
    }

    if (metadata != null && !metadata.isEmpty()) {
      builder.setMetadata(metadata);
    }
  }

  public synchronized DaprTopicSubscription[] listSubscribedTopics() {
    List<DaprTopicSubscription> values = subscriptionBuilders.values().stream()
            .map(b -> b.build()).collect(Collectors.toList());
    return values.toArray(new DaprTopicSubscription[0]);
  }
}<|MERGE_RESOLUTION|>--- conflicted
+++ resolved
@@ -61,13 +61,8 @@
    *
    * @param pubSubName PubSub name to subscribe to.
    * @param topicName Name of the topic being subscribed to.
-<<<<<<< HEAD
-   * @param match The CEL expression the event must match.
-   * @param priority The priority of the match.
-=======
    * @param match Match expression for this route.
    * @param priority Priority for this match relative to others.
->>>>>>> 5a2833ca
    * @param route Destination route for requests.
    * @param metadata Metadata for extended subscription functionality.
    */
