--- conflicted
+++ resolved
@@ -288,7 +288,6 @@
         <module name="SuppressWarningsHolder"/>
     </module>
     <module name="SuppressWarningsFilter"/>
-<<<<<<< HEAD
     <module name="RegexpHeader">
         <property name="headerFile" value="${checkstyle.header.file}"/>
         <property name="fileExtensions" value="java,xml"/>
@@ -297,7 +296,5 @@
         <property name="checks" value="RegexpHeader"/>
         <property name="files" value=".*\.properties$"/>
     </module>
-=======
     <module name="NewlineAtEndOfFile"/>
->>>>>>> 2454fec8
 </module>