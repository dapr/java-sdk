--- conflicted
+++ resolved
@@ -22,11 +22,8 @@
   <modules>
     <module>producer-app</module>
     <module>consumer-app</module>
-<<<<<<< HEAD
+    <module>workflows</module>
     <module>openfeign-app</module>
-=======
-    <module>workflows</module>
->>>>>>> e13f934e
   </modules>
 
   <dependencyManagement>
