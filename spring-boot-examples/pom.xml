<?xml version="1.0" encoding="UTF-8"?>
<project xmlns="http://maven.apache.org/POM/4.0.0"
         xmlns:xsi="http://www.w3.org/2001/XMLSchema-instance"
         xsi:schemaLocation="http://maven.apache.org/POM/4.0.0 http://maven.apache.org/xsd/maven-4.0.0.xsd">
  <modelVersion>4.0.0</modelVersion>
  <parent>
    <groupId>io.dapr</groupId>
    <artifactId>dapr-sdk-parent</artifactId>
    <version>1.16.0-SNAPSHOT</version>
  </parent>

  <artifactId>spring-boot-examples</artifactId>
  <version>0.16.0-SNAPSHOT</version>
  <packaging>pom</packaging>

  <properties>
    <maven.deploy.skip>true</maven.deploy.skip>
    <springboot.version>3.4.3</springboot.version>
  </properties>

  <modules>
    <module>producer-app</module>
    <module>consumer-app</module>
<<<<<<< HEAD
    <module>cloud-config-demo</module>
=======
    <module>workflows</module>
>>>>>>> e13f934e
  </modules>

  <dependencyManagement>
    <dependencies>
      <dependency>
        <groupId>org.springframework.boot</groupId>
        <artifactId>spring-boot-dependencies</artifactId>
        <version>${springboot.version}</version>
        <type>pom</type>
        <scope>import</scope>
      </dependency>
    </dependencies>
</dependencyManagement>

  <build>
    <plugins>
      <plugin>
        <groupId>org.apache.maven.plugins</groupId>
        <artifactId>maven-site-plugin</artifactId>
        <configuration>
          <skip>true</skip>
        </configuration>
      </plugin>
      <plugin>
        <groupId>org.apache.maven.plugins</groupId>
        <artifactId>maven-checkstyle-plugin</artifactId>
        <configuration>
          <!-- Skip checkstyle for auto-generated code -->
          <skip>true</skip>
        </configuration>
      </plugin>
    </plugins>
  </build>
</project><|MERGE_RESOLUTION|>--- conflicted
+++ resolved
@@ -21,11 +21,8 @@
   <modules>
     <module>producer-app</module>
     <module>consumer-app</module>
-<<<<<<< HEAD
+    <module>workflows</module>
     <module>cloud-config-demo</module>
-=======
-    <module>workflows</module>
->>>>>>> e13f934e
   </modules>
 
   <dependencyManagement>
