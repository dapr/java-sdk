---
type: docs
title: "Dapr Java SDK"
linkTitle: "Java"
weight: 1000
description: Java SDK packages for developing Dapr applications
cascade:
  github_repo: https://github.com/dapr/java-sdk
  github_subdir: daprdocs/content/en/java-sdk-docs
  path_base_for_github_subdir: content/en/developing-applications/sdks/java/
  github_branch: master
---

## Prerequisites

- [Dapr CLI]({{< ref install-dapr-cli.md >}}) installed
- Initialized [Dapr environment]({{< ref install-dapr-selfhost.md >}})
- JDK 11 or above - the published jars are compatible with Java 8:
    - [AdoptOpenJDK 11 - LTS](https://adoptopenjdk.net/)
    - [Oracle's JDK 15](https://www.oracle.com/java/technologies/javase-downloads.html)
    - [Oracle's JDK 11 - LTS](https://www.oracle.com/java/technologies/javase-jdk11-downloads.html)
    - [OpenJDK](https://openjdk.java.net/)
- Install one of the following build tools for Java:
    - [Maven 3.x](https://maven.apache.org/install.html)
    - [Gradle 6.x](https://gradle.org/install/)

## Import Dapr's Java SDK

Next, import the Java SDK packages to get started. Select your preferred build tool to learn how to import.

{{< tabs Maven Gradle >}}

{{% codetab %}}
<!--Maven-->

For a Maven project, add the following to your `pom.xml` file: 

```xml
<project>
  ...
  <dependencies>
    ...
    <!-- Dapr's core SDK with all features, except Actors. -->
    <dependency>
      <groupId>io.dapr</groupId>
      <artifactId>dapr-sdk</artifactId>
      <version>1.10.0</version>
    </dependency>
    <!-- Dapr's SDK for Actors (optional). -->
    <dependency>
      <groupId>io.dapr</groupId>
      <artifactId>dapr-sdk-actors</artifactId>
      <version>1.10.0</version>
    </dependency>
    <!-- Dapr's SDK integration with SpringBoot (optional). -->
    <dependency>
      <groupId>io.dapr</groupId>
      <artifactId>dapr-sdk-springboot</artifactId>
      <version>1.10.0</version>
    </dependency>
    ...
  </dependencies>
  ...
</project>
```
{{% /codetab %}}

{{% codetab %}}
<!--Gradle-->

For a Gradle project, add the following to your `build.gradle` file:

```java
dependencies {
...
    // Dapr's core SDK with all features, except Actors.
    compile('io.dapr:dapr-sdk:1.10.0')
    // Dapr's SDK for Actors (optional).
    compile('io.dapr:dapr-sdk-actors:1.10.0')
    // Dapr's SDK integration with SpringBoot (optional).
    compile('io.dapr:dapr-sdk-springboot:1.10.0')
}
```

{{% /codetab %}}

{{< /tabs >}}

If you are also using Spring Boot, you may run into a common issue where the `OkHttp` version that the Dapr SDK uses conflicts with the one specified in the Spring Boot _Bill of Materials_.

You can fix this by specifying a compatible `OkHttp` version in your project to match the version that the Dapr SDK uses:

```xml
<dependency>
  <groupId>com.squareup.okhttp3</groupId>
  <artifactId>okhttp</artifactId>
  <version>1.10.0</version>
</dependency>
```

## Try it out

Put the Dapr Java SDK to the test. Walk through the Java quickstarts and tutorials to see Dapr in action:

| SDK samples | Description |
| ----------- | ----------- |
| [Quickstarts]({{< ref quickstarts >}}) | Experience Dapr's API building blocks in just a few minutes using the Java SDK. |
| [SDK samples](https://github.com/dapr/java-sdk/tree/master/examples) | Clone the SDK repo to try out some examples and get started. |

<<<<<<< HEAD
```java
import io.dapr.client.DaprClient;
import io.dapr.client.DaprClientBuilder;

try (DaprClient client = (new DaprClientBuilder()).build()) {
  // sending a class with message; BINDING_OPERATION="create"
  client.invokeBinding(BINDING_NAME, BINDING_OPERATION, myClass).block();

  // sending a plain string
  client.invokeBinding(BINDING_NAME, BINDING_OPERATION, message).block();
}
```

- For a full guide on output bindings visit [How-To: Output bindings]({{< ref howto-bindings.md >}}).
- Visit [Java SDK examples](https://github.com/dapr/java-sdk/tree/master/examples/src/main/java/io/dapr/examples/bindings/http) for code samples and instructions to try out output bindings.

### Interact with input bindings

```java
import org.springframework.web.bind.annotation.*;
import org.slf4j.Logger;
import org.slf4j.LoggerFactory;

@RestController
@RequestMapping("/")
public class myClass {
    private static final Logger log = LoggerFactory.getLogger(myClass);
        @PostMapping(path = "/checkout")
        public Mono<String> getCheckout(@RequestBody(required = false) byte[] body) {
            return Mono.fromRunnable(() ->
                    log.info("Received Message: " + new String(body)));
        }
}
```

- For a full guide on input bindings, visit [How-To: Input bindings]({{< ref howto-triggers >}}).
- Visit [Java SDK examples](https://github.com/dapr/java-sdk/tree/master/examples/src/main/java/io/dapr/examples/bindings/http) for code samples and instructions to try out input bindings.

### Retrieve secrets

```java
import com.fasterxml.jackson.databind.ObjectMapper;
import io.dapr.client.DaprClient;
import io.dapr.client.DaprClientBuilder;
import java.util.Map;

try (DaprClient client = (new DaprClientBuilder()).build()) {
  Map<String, String> secret = client.getSecret(SECRET_STORE_NAME, secretKey).block();
  System.out.println(JSON_SERIALIZER.writeValueAsString(secret));
}
```

- For a full guide on secrets visit [How-To: Retrieve secrets]({{< ref howto-secrets.md >}}).
- Visit [Java SDK examples](https://github.com/dapr/java-sdk/tree/master/examples/src/main/java/io/dapr/examples/secrets) for code samples and instructions to try out retrieving secrets

### Actors
An actor is an isolated, independent unit of compute and state with single-threaded execution. Dapr provides an actor implementation based on the [Virtual Actor pattern](https://www.microsoft.com/en-us/research/project/orleans-virtual-actors/), which provides a single-threaded programming model and where actors are garbage collected when not in use. With Dapr's implementaiton, you write your Dapr actors according to the Actor model, and Dapr leverages the scalability and reliability that the underlying platform provides. 

```java
import io.dapr.actors.ActorMethod;
import io.dapr.actors.ActorType;
import reactor.core.publisher.Mono;

@ActorType(name = "DemoActor")
public interface DemoActor {

  void registerReminder();

  @ActorMethod(name = "echo_message")
  String say(String something);

  void clock(String message);

  @ActorMethod(returns = Integer.class)
  Mono<Integer> incrementAndGet(int delta);
}
```

- For a full guide on actors visit [How-To: Use virtual actors in Dapr]({{< ref howto-actors.md >}}).
- Visit [Java SDK examples](https://github.com/dapr/java-sdk/tree/master/examples/src/main/java/io/dapr/examples/actors) for code samples and instructions to try actors

### Get & Subscribe to application configurations

> Note this is a preview API and thus will only be accessible via the DaprPreviewClient interface and not the normal DaprClient interface

```java
import io.dapr.client.DaprClient;
import io.dapr.client.DaprClientBuilder;
import io.dapr.client.domain.ConfigurationItem;
import io.dapr.client.domain.GetConfigurationRequest;
import io.dapr.client.domain.SubscribeConfigurationRequest;
import reactor.core.publisher.Flux;
import reactor.core.publisher.Mono;

try (DaprClient client = (new DaprClientBuilder()).build()) {
  // Get configuration for a single key
  Mono<ConfigurationItem> item = client.getConfiguration(CONFIG_STORE_NAME, CONFIG_KEY).block();

  // Get configurations for multiple keys
  Mono<Map<String, ConfigurationItem>> items =
          client.getConfiguration(CONFIG_STORE_NAME, CONFIG_KEY_1, CONFIG_KEY_2);

  // Subscribe to configuration changes
  Flux<SubscribeConfigurationResponse> outFlux = client.subscribeConfiguration(CONFIG_STORE_NAME, CONFIG_KEY_1, CONFIG_KEY_2);
  outFlux.subscribe(configItems -> configItems.forEach(...));

  // Unsubscribe from configuration changes
  Mono<UnsubscribeConfigurationResponse> unsubscribe = client.unsubscribeConfiguration(SUBSCRIPTION_ID, CONFIG_STORE_NAME)
}
```

- For a full list of configuration operations visit [How-To: Manage configuration from a store]({{< ref howto-manage-configuration.md >}}).
- Visit [Java SDK examples](https://github.com/dapr/java-sdk/tree/master/examples/src/main/java/io/dapr/examples/configuration) for code samples and instructions to try out different configuration operations.

### Query saved state

> Note this is a preview API and thus will only be accessible via the DaprPreviewClient interface and not the normal DaprClient interface

```java
import io.dapr.client.DaprClient;
import io.dapr.client.DaprClientBuilder;
import io.dapr.client.DaprPreviewClient;
import io.dapr.client.domain.QueryStateItem;
import io.dapr.client.domain.QueryStateRequest;
import io.dapr.client.domain.QueryStateResponse;
import io.dapr.client.domain.query.Query;
import io.dapr.client.domain.query.Sorting;
import io.dapr.client.domain.query.filters.EqFilter;

try (DaprClient client = builder.build(); DaprPreviewClient previewClient = builder.buildPreviewClient()) {
        String searchVal = args.length == 0 ? "searchValue" : args[0];
        
        // Create JSON data
        Listing first = new Listing();
        first.setPropertyType("apartment");
        first.setId("1000");
        ...
        Listing second = new Listing();
        second.setPropertyType("row-house");
        second.setId("1002");
        ...
        Listing third = new Listing();
        third.setPropertyType("apartment");
        third.setId("1003");
        ...
        Listing fourth = new Listing();
        fourth.setPropertyType("apartment");
        fourth.setId("1001");
        ...
        Map<String, String> meta = new HashMap<>();
        meta.put("contentType", "application/json");

        // Save state
        SaveStateRequest request = new SaveStateRequest(STATE_STORE_NAME).setStates(
          new State<>("1", first, null, meta, null),
          new State<>("2", second, null, meta, null),
          new State<>("3", third, null, meta, null),
          new State<>("4", fourth, null, meta, null)
        );
        client.saveBulkState(request).block();
        
        
        // Create query and query state request

        Query query = new Query()
          .setFilter(new EqFilter<>("propertyType", "apartment"))
          .setSort(Arrays.asList(new Sorting("id", Sorting.Order.DESC)));
        QueryStateRequest request = new QueryStateRequest(STATE_STORE_NAME)
          .setQuery(query);

        // Use preview client to call query state API
        QueryStateResponse<MyData> result = previewClient.queryState(request, MyData.class).block();
        
        // View Query state response 
        System.out.println("Found " + result.getResults().size() + " items.");
        for (QueryStateItem<Listing> item : result.getResults()) {
          System.out.println("Key: " + item.getKey());
          System.out.println("Data: " + item.getValue());
        }
}

```
- For a full list of configuration operations visit [How-To: Query state]({{< ref howto-state-query-api.md >}}).
- Visit [Java SDK examples](https://github.com/dapr/java-sdk/tree/master/examples/src/main/java/io/dapr/examples/querystate) for complete code sample.
=======
## More information
>>>>>>> e4cb03f9

Learn more about the [Dapr Java SDK packages available to add to your Java applications](https://dapr.github.io/java-sdk/).<|MERGE_RESOLUTION|>--- conflicted
+++ resolved
@@ -107,7 +107,6 @@
 | [Quickstarts]({{< ref quickstarts >}}) | Experience Dapr's API building blocks in just a few minutes using the Java SDK. |
 | [SDK samples](https://github.com/dapr/java-sdk/tree/master/examples) | Clone the SDK repo to try out some examples and get started. |
 
-<<<<<<< HEAD
 ```java
 import io.dapr.client.DaprClient;
 import io.dapr.client.DaprClientBuilder;
@@ -292,8 +291,5 @@
 ```
 - For a full list of configuration operations visit [How-To: Query state]({{< ref howto-state-query-api.md >}}).
 - Visit [Java SDK examples](https://github.com/dapr/java-sdk/tree/master/examples/src/main/java/io/dapr/examples/querystate) for complete code sample.
-=======
-## More information
->>>>>>> e4cb03f9
 
 Learn more about the [Dapr Java SDK packages available to add to your Java applications](https://dapr.github.io/java-sdk/).