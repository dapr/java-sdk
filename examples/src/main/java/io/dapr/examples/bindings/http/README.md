# Dapr Bindings Sample

In this sample, we'll create two java applications: an output binding application and an input binding application, using Dapr Java SDK. 
This sample includes two applications:

* InputBindingExample (Initializes the Dapr Spring boot application client)
* OutputBindingExample (pushes the event message)

Visit [this](https://docs.dapr.io/developing-applications/building-blocks/bindings/bindings-overview/) link for more information about Dapr and bindings concepts.
 
## Binding sample using the Java-SDK

In this example, the component used is Kafka, but others are also available.

Visit [this](https://github.com/dapr/components-contrib/tree/master/bindings) link for more information about binding implementations.


## Pre-requisites

* [Dapr CLI](https://docs.dapr.io/getting-started/install-dapr-cli/).
* Java JDK 11 (or greater):
    * [Microsoft JDK 11](https://docs.microsoft.com/en-us/java/openjdk/download#openjdk-11)
    * [Oracle JDK 11](https://www.oracle.com/technetwork/java/javase/downloads/index.html#JDK11)
    * [OpenJDK 11](https://jdk.java.net/11/)
* [Apache Maven](https://maven.apache.org/install.html) version 3.x.

### Checking out the code

Clone this repository:

```sh
git clone https://github.com/dapr/java-sdk.git
cd java-sdk
```

Then build the Maven project:

```sh
# make sure you are in the `java-sdk` directory.
mvn install
```

Then, go into the examples directory:

```sh
cd examples
```

### Initialize Dapr

Run `dapr init` to initialize Dapr in Self-Hosted Mode if it's not already initialized.

### Setting Kafka locally

Before getting into the application code, follow these steps in order to set up a local instance of Kafka. This is needed for the local instances.

1. Run the Kafka locally:

<!-- STEP
name: Setup kafka container
expected_stderr_lines:
  - 'Creating network "http_default" with the default driver'
<<<<<<< HEAD
sleep: 10
=======
sleep: 20
>>>>>>> 9048bc1a
-->

```bash
docker-compose -f ./src/main/java/io/dapr/examples/bindings/http/docker-compose-single-kafka.yml up -d
```

<!-- END_STEP -->

2. Run `docker ps` to see the container running locally: 

```bash
26966aaabd82   confluentinc/cp-kafka:7.4.4       "/etc/confluent/dock…"   About a minute ago   Up About a minute      9092/tcp, 0.0.0.0:29092->29092/tcp                                           deploy-kafka-1
b95e7ad31707   confluentinc/cp-zookeeper:7.4.4   "/etc/confluent/dock…"   5 days ago           Up 14 minutes          2888/tcp, 3888/tcp, 0.0.0.0:22181->2181/tcp                                  deploy-zookeeper-1
```
Click [here](https://github.com/wurstmeister/kafka-docker) for more information about the kafka broker server.

### Running the Input binding sample

The input binding sample uses the Spring Boot´s DaprApplication class for initializing the `InputBindingController`. In `InputBindingExample.java` file, you will find the `InputBindingExample` class and the `main` method. See the code snippet below:

```java
public class InputBindingExample {

  public static void main(String[] args) throws Exception {
    ///..
    // If port string is not valid, it will throw an exception.
    int port = Integer.parseInt(cmd.getOptionValue("port"));

    // Start Dapr's callback endpoint.
    DaprApplication.start(port);
  }
///...
}
```

`DaprApplication.start()` Method will run an Spring Boot application that registers the `InputBindingController`, which exposes the actual handling of the event message as a POST request. The Dapr's sidecar is the one that performs the actual call to this controller, based on the binding features and the output binding action. 

```java
@RestController
public class InputBindingController {

  @PostMapping(path = "/bindingSample")
  public Mono<Void> handleInputBinding(@RequestBody(required = false) byte[] body) {
    return Mono.fromRunnable(() ->
      System.out.println("Received message through binding: " + (body == null ? "" : new String(body))));
  }

}
```

Execute the following command to run the Input Binding example:

<!-- STEP
name: Run input binding
expected_stdout_lines:
  - '== APP == Received message through binding: {"message":"Message #0"}'
  - '== APP == Received message through binding: "Message #1"'
  - '== APP == Received message through binding: {"message":"Message #2"}'
  - '== APP == Received message through binding: "Message #3"'
background: true
sleep: 10
-->

```bash
dapr run --components-path ./components/bindings --app-id inputbinding --app-port 3000 -- java -jar target/dapr-java-sdk-examples-exec.jar io.dapr.examples.bindings.http.InputBindingExample -p 3000
```

<!-- END_STEP -->

### Running the Output binding sample

The output binding application is a simple Java class with a main method that uses the Dapr Client to invoke binding.

In the `OutputBindingExample.java` file, you will find the `OutputBindingExample` class, containing the main method. The main method declares a Dapr Client using the `DaprClientBuilder` class. Notice that this builder gets two serializer implementations in the constructor: one is for Dapr's sent and recieved objects, and the second is for objects to be persisted. The client publishes events using the `invokeBinding` method. The Dapr client is also within a try-with-resource block to properly close the client at the end. See the code snippet below: 
```java
public class OutputBindingExample{
///...
  static final String BINDING_NAME = "sample123";

  static final String BINDING_OPERATION = "create";
///...
  public static void main(String[] args) throws Exception {
      try (DaprClient client = new DaprClientBuilder().build()) {
  
        int count = 0;
        while (!Thread.currentThread().isInterrupted()) {
          String message = "Message #" + (count);
  
          // On even number, send class message
          if (count % 2 == 0) {
            // This is an example of sending data in a user-defined object.  The input binding will receive:
            //   {"message":"hello"}
            MyClass myClass = new MyClass();
            myClass.message = message;
  
            System.out.println("sending a class with message: " + myClass.message);
            client.invokeBinding(BINDING_NAME, BINDING_OPERATION, myClass).block();
          } else {
            System.out.println("sending a plain string: " + message);
            client.invokeBinding(BINDING_NAME, BINDING_OPERATION, message).block();
          }
          count++;
  
          try {
            Thread.sleep((long) (10000 * Math.random()));
          } catch (InterruptedException e) {
            e.printStackTrace();
            Thread.currentThread().interrupt();
          }
        }
  
        System.out.println("Done.");
      }
    }
///...
}
```

This example binds two events: A user-defined data object (using the `myClass` object as parameter) and a simple string using the same `invokeBinding` method.

Execute the following command to run the Output Binding example:

<!-- STEP
name: Run output binding
expected_stdout_lines:
  - '== APP == sending a class with message: Message #0'
  - '== APP == sending a plain string: Message #1'
  - '== APP == sending a class with message: Message #2'
  - '== APP == sending a plain string: Message #3'
background: true
sleep: 30
-->

```bash
dapr run --components-path ./components/bindings --app-id outputbinding -- java -jar target/dapr-java-sdk-examples-exec.jar io.dapr.examples.bindings.http.OutputBindingExample
```

<!-- END_STEP -->

Once running, the OutputBindingExample should print the output as follows:

```txt
== APP == sending a class with message: Message #0

== APP == sending a plain string: Message #1

== APP == sending a class with message: Message #2

== APP == sending a plain string: Message #3
```

Events have been sent.

Once running, the InputBindingExample should print the output as follows:

```txt
== APP == Received message through binding: {"message":"Message #0"}

== APP == Received message through binding: "Message #1"

== APP == Received message through binding: {"message":"Message #2"}

== APP == Received message through binding: "Message #3"
```

Events have been retrieved from the binding.

To stop both apps, press `CTRL+C` or run:

<!-- STEP
name: Cleanup apps
-->

```bash
dapr stop --app-id inputbinding
dapr stop --app-id outputbinding
```

<!-- END_STEP -->

For bringing down the kafka cluster that was started in the beginning, run

<!-- STEP
name: Cleanup Kafka containers
-->

```bash
docker-compose -f ./src/main/java/io/dapr/examples/bindings/http/docker-compose-single-kafka.yml down
```

<!-- END_STEP -->

For more details on the Dapr Spring Boot integration, please refer to the [Dapr Spring Boot](../../DaprApplication.java)  Application implementation.<|MERGE_RESOLUTION|>--- conflicted
+++ resolved
@@ -60,11 +60,7 @@
 name: Setup kafka container
 expected_stderr_lines:
   - 'Creating network "http_default" with the default driver'
-<<<<<<< HEAD
-sleep: 10
-=======
 sleep: 20
->>>>>>> 9048bc1a
 -->
 
 ```bash
