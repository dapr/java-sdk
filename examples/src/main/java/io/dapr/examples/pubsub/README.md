--- conflicted
+++ resolved
@@ -37,16 +37,10 @@
 ```sh
 cd examples
 ```
-
-<<<<<<< HEAD
-
-### Running the publisher
-
-The first is the publisher. It is a simple java application with a main method that uses the Dapr gRPC Client to publish 10 messages to a specific topic.
-=======
 ### Initialize Dapr
 
 Run `dapr init` to initialize Dapr in Self-Hosted Mode if it's not already initialized.
+
 
 ### Running the subscriber
 
@@ -204,11 +198,9 @@
 dapr run --components-path ./components/pubsub --app-id subscriber --app-port 3000 --app-protocol grpc -- java -jar target/dapr-java-sdk-examples-exec.jar io.dapr.examples.pubsub.grpc.Subscriber -p 3000
 ```
 
-
 ### Running the publisher
 
 The publisher is a simple Java application with a main method that uses the Dapr gRPC Client to publish 10 messages to a specific topic.
->>>>>>> 87a2eb50
 
 In the `Publisher.java` file, you will find the `Publisher` class, containing the main method. The main method declares a Dapr Client using the `DaprClientBuilder` class. Notice that this builder gets two serializer implementations in the constructor: one is for Dapr's sent and received objects, and the second is for objects to be persisted. The client publishes messages using the `publishEvent` method. The Dapr client is also within a try-with-resource block to properly close the client at the end. See the code snippet below:
 Dapr's sidecar will automatically wrap the payload received into a CloudEvent object, which will later on be parsed by the subscriber.
