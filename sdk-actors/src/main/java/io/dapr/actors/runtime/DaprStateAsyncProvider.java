--- conflicted
+++ resolved
@@ -1,179 +1,170 @@
-/*
- * Copyright (c) Microsoft Corporation and Dapr Contributors.
- * Licensed under the MIT License.
- */
-
-package io.dapr.actors.runtime;
-
-import com.fasterxml.jackson.databind.ObjectMapper;
-import io.dapr.actors.ActorId;
-import io.dapr.config.Properties;
-import io.dapr.serializer.DaprObjectSerializer;
-import io.dapr.serializer.DefaultObjectSerializer;
-import io.dapr.utils.TypeRef;
-import reactor.core.publisher.Mono;
-
-import java.io.IOException;
-import java.nio.charset.Charset;
-import java.nio.charset.StandardCharsets;
-import java.util.ArrayList;
-import java.util.regex.Pattern;
-
-/**
- * State Provider to interact with Dapr runtime to handle state.
- */
-class DaprStateAsyncProvider {
-
-  /**
-   * Dapr's charset.
-   */
-  private static final Charset CHARSET = Properties.STRING_CHARSET.get();
-
-  /**
-<<<<<<< HEAD
-   * Marker to identify Json serializers.
-   */
-  public static final String JSON_CONTENT_TYPE = "application/json";
-
-  public static final Pattern BASE64 = Pattern.compile("^[A-Za-z0-9+/]+={0,2}$");
-
-  /**
-=======
->>>>>>> dfd0d5c7
-   * Handles special serialization cases.
-   */
-  private static final ObjectMapper OBJECT_MAPPER = new ObjectMapper();
-
-  /**
-   * Dapr's client for Actor runtime.
-   */
-  private final DaprClient daprClient;
-
-  /**
-   * Serializer for state objects.
-   */
-  private final DaprObjectSerializer stateSerializer;
-
-  /**
-   * Flag determining if state serializer is the default serializer instead of user provided.
-   */
-  private final boolean isStateSerializerDefault;
-
-  /**
-   * Instantiates a new Actor's state provider.
-   *
-   * @param daprClient      Dapr client for Actor runtime.
-   * @param stateSerializer Serializer for state objects.
-   */
-  DaprStateAsyncProvider(DaprClient daprClient, DaprObjectSerializer stateSerializer) {
-    this.daprClient = daprClient;
-    this.stateSerializer = stateSerializer;
-    this.isStateSerializerDefault = stateSerializer.getClass() == DefaultObjectSerializer.class;
-  }
-
-  <T> Mono<T> load(String actorType, ActorId actorId, String stateName, TypeRef<T> type) {
-    Mono<byte[]> result = this.daprClient.getState(actorType, actorId.toString(), stateName);
-
-    return result.flatMap(s -> {
-      try {
-        if (s == null) {
-          return Mono.empty();
-        }
-
-        T response = this.stateSerializer.deserialize(s, type);
-<<<<<<< HEAD
-
-        if (this.isStateSerializerJson && (response instanceof byte[])
-                && !BASE64.matcher(new String((byte[])response, StandardCharsets.UTF_8)).find()) {
-=======
-        if (this.isStateSerializerDefault && (response instanceof byte[])) {
->>>>>>> dfd0d5c7
-          if (s.length == 0) {
-            return Mono.empty();
-          }
-          // Default serializer just passes through byte arrays, so we need to decode it here.
-          response = (T) OBJECT_MAPPER.readValue(s, byte[].class);
-        }
-        if (response == null) {
-          return Mono.empty();
-        }
-
-        return Mono.just(response);
-      } catch (IOException e) {
-        return Mono.error(new RuntimeException(e));
-      }
-    });
-  }
-
-  Mono<Boolean> contains(String actorType, ActorId actorId, String stateName) {
-    Mono<byte[]> result = this.daprClient.getState(actorType, actorId.toString(), stateName);
-    return result.map(s -> s.length > 0).defaultIfEmpty(false);
-  }
-
-  /**
-   * Saves state changes transactionally.
-   * [
-   * {
-   * "operation": "upsert",
-   * "request": {
-   * "key": "key1",
-   * "value": "myData"
-   * }
-   * },
-   * {
-   * "operation": "delete",
-   * "request": {
-   * "key": "key2"
-   * }
-   * }
-   * ]
-   *
-   * @param actorType    Name of the actor being changed.
-   * @param actorId      Identifier of the actor being changed.
-   * @param stateChanges Collection of changes to be performed transactionally.
-   * @return Void.
-   */
-  Mono<Void> apply(String actorType, ActorId actorId, ActorStateChange... stateChanges) {
-    if ((stateChanges == null) || stateChanges.length == 0) {
-      return Mono.empty();
-    }
-
-    ArrayList<ActorStateOperation> operations = new ArrayList<>(stateChanges.length);
-    for (ActorStateChange stateChange : stateChanges) {
-      if ((stateChange == null) || (stateChange.getChangeKind() == null)) {
-        continue;
-      }
-
-      String operationName = stateChange.getChangeKind().getDaprStateChangeOperation();
-      if ((operationName == null) || (operationName.length() == 0)) {
-        continue;
-      }
-
-      String key = stateChange.getStateName();
-      Object value = null;
-      if ((stateChange.getChangeKind() == ActorStateChangeKind.UPDATE)
-          || (stateChange.getChangeKind() == ActorStateChangeKind.ADD)) {
-        try {
-          byte[] data = this.stateSerializer.serialize(stateChange.getValue());
-          if (data != null) {
-            if (this.isStateSerializerDefault && !(stateChange.getValue() instanceof byte[])) {
-              // DefaultObjectSerializer is a JSON serializer, so we just pass it on.
-              value = new String(data, CHARSET);
-            } else {
-              // Custom serializer uses byte[].
-              // DefaultObjectSerializer is just a passthrough for byte[], so we handle it here too.
-              value = data;
-            }
-          }
-        } catch (IOException e) {
-          return Mono.error(e);
-        }
-      }
-
-      operations.add(new ActorStateOperation(operationName, key, value));
-    }
-
-    return this.daprClient.saveStateTransactionally(actorType, actorId.toString(), operations);
-  }
-
-}
+/*
+ * Copyright (c) Microsoft Corporation and Dapr Contributors.
+ * Licensed under the MIT License.
+ */
+
+package io.dapr.actors.runtime;
+
+import com.fasterxml.jackson.databind.ObjectMapper;
+import io.dapr.actors.ActorId;
+import io.dapr.config.Properties;
+import io.dapr.serializer.DaprObjectSerializer;
+import io.dapr.utils.TypeRef;
+import reactor.core.publisher.Mono;
+
+import java.io.IOException;
+import java.nio.charset.Charset;
+import java.nio.charset.StandardCharsets;
+import java.util.ArrayList;
+import java.util.regex.Pattern;
+
+/**
+ * State Provider to interact with Dapr runtime to handle state.
+ */
+class DaprStateAsyncProvider {
+
+  /**
+   * Dapr's charset.
+   */
+  private static final Charset CHARSET = Properties.STRING_CHARSET.get();
+
+  /**
+   * Marker to identify Json serializers.
+   */
+  public static final String JSON_CONTENT_TYPE = "application/json";
+
+  public static final Pattern BASE64 = Pattern.compile("^[A-Za-z0-9+/]+={0,2}$");
+
+  /**
+   * Handles special serialization cases.
+   */
+  private static final ObjectMapper OBJECT_MAPPER = new ObjectMapper();
+
+  /**
+   * Dapr's client for Actor runtime.
+   */
+  private final DaprClient daprClient;
+
+  /**
+   * Serializer for state objects.
+   */
+  private final DaprObjectSerializer stateSerializer;
+
+  /**
+   * Flag determining if state serializer is the default serializer instead of user provided.
+   */
+  private final boolean isStateSerializerJson;
+
+  /**
+   * Instantiates a new Actor's state provider.
+   *
+   * @param daprClient      Dapr client for Actor runtime.
+   * @param stateSerializer Serializer for state objects.
+   */
+  DaprStateAsyncProvider(DaprClient daprClient, DaprObjectSerializer stateSerializer) {
+    this.daprClient = daprClient;
+    this.stateSerializer = stateSerializer;
+    this.isStateSerializerJson = JSON_CONTENT_TYPE.equals(stateSerializer.getContentType());
+  }
+
+  <T> Mono<T> load(String actorType, ActorId actorId, String stateName, TypeRef<T> type) {
+    Mono<byte[]> result = this.daprClient.getState(actorType, actorId.toString(), stateName);
+
+    return result.flatMap(s -> {
+      try {
+        if (s == null) {
+          return Mono.empty();
+        }
+
+        T response = this.stateSerializer.deserialize(s, type);
+        if (this.isStateSerializerJson && (response instanceof byte[])
+                && !BASE64.matcher(new String((byte[])response, StandardCharsets.UTF_8)).find()) {
+          if (s.length == 0) {
+            return Mono.empty();
+          }
+          // Default serializer just passes through byte arrays, so we need to decode it here.
+          response = (T) OBJECT_MAPPER.readValue(s, byte[].class);
+        }
+        if (response == null) {
+          return Mono.empty();
+        }
+
+        return Mono.just(response);
+      } catch (IOException e) {
+        return Mono.error(new RuntimeException(e));
+      }
+    });
+  }
+
+  Mono<Boolean> contains(String actorType, ActorId actorId, String stateName) {
+    Mono<byte[]> result = this.daprClient.getState(actorType, actorId.toString(), stateName);
+    return result.map(s -> s.length > 0).defaultIfEmpty(false);
+  }
+
+  /**
+   * Saves state changes transactionally.
+   * [
+   * {
+   * "operation": "upsert",
+   * "request": {
+   * "key": "key1",
+   * "value": "myData"
+   * }
+   * },
+   * {
+   * "operation": "delete",
+   * "request": {
+   * "key": "key2"
+   * }
+   * }
+   * ]
+   *
+   * @param actorType    Name of the actor being changed.
+   * @param actorId      Identifier of the actor being changed.
+   * @param stateChanges Collection of changes to be performed transactionally.
+   * @return Void.
+   */
+  Mono<Void> apply(String actorType, ActorId actorId, ActorStateChange... stateChanges) {
+    if ((stateChanges == null) || stateChanges.length == 0) {
+      return Mono.empty();
+    }
+
+    ArrayList<ActorStateOperation> operations = new ArrayList<>(stateChanges.length);
+    for (ActorStateChange stateChange : stateChanges) {
+      if ((stateChange == null) || (stateChange.getChangeKind() == null)) {
+        continue;
+      }
+
+      String operationName = stateChange.getChangeKind().getDaprStateChangeOperation();
+      if ((operationName == null) || (operationName.length() == 0)) {
+        continue;
+      }
+
+      String key = stateChange.getStateName();
+      Object value = null;
+      if ((stateChange.getChangeKind() == ActorStateChangeKind.UPDATE)
+          || (stateChange.getChangeKind() == ActorStateChangeKind.ADD)) {
+        try {
+          byte[] data = this.stateSerializer.serialize(stateChange.getValue());
+          if (data != null) {
+            if (this.isStateSerializerJson && !(stateChange.getValue() instanceof byte[])) {
+              // DefaultObjectSerializer is a JSON serializer, so we just pass it on.
+              value = new String(data, CHARSET);
+            } else {
+              // Custom serializer uses byte[].
+              // DefaultObjectSerializer is just a passthrough for byte[], so we handle it here too.
+              value = data;
+            }
+          }
+        } catch (IOException e) {
+          return Mono.error(e);
+        }
+      }
+
+      operations.add(new ActorStateOperation(operationName, key, value));
+    }
+
+    return this.daprClient.saveStateTransactionally(actorType, actorId.toString(), operations);
+  }
+
+}