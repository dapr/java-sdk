--- conflicted
+++ resolved
@@ -517,23 +517,6 @@
    */
   void continueAsNew(Object input, boolean preserveUnprocessedEvents);
 
-<<<<<<< HEAD
-
-  /**
-   * is Saga enabled.
-   * @return true if saga is enabled
-   */
-  default boolean isSagaEnabled() {
-    return this.getSaga() != null;
-  }
-
-  /**
-   * get Saga.
-   * 
-   * @return saga, null if saga is disabled
-   */
-  Saga getSaga();
-=======
   /**
    * Create a new UUID that is safe for replay within a workflow.
    *
@@ -548,5 +531,22 @@
   default UUID newUuid() {
     throw new RuntimeException("No implementation found.");
   }
->>>>>>> 4c63abd0
+
+  /**
+   * is Saga enabled.
+   * 
+   * @return true if saga is enabled
+   */
+  default boolean isSagaEnabled() {
+    return this.getSaga() != null;
+  }
+
+  /**
+   * get Saga.
+   * 
+   * @return saga, null if saga is disabled
+   */
+  default Saga getSaga() {
+    return null;
+  }
 }