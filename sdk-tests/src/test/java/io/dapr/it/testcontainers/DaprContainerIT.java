--- conflicted
+++ resolved
@@ -69,11 +69,7 @@
   private static final String APP_FOUND_MESSAGE_PATTERN = ".*application discovered on port 8081.*";
 
   @Container
-<<<<<<< HEAD
-  private static final DaprContainer DAPR_CONTAINER = new DaprContainer("daprio/daprd:1.14.4")
-=======
   private static final DaprContainer DAPR_CONTAINER = new DaprContainer(IMAGE_TAG)
->>>>>>> 59abd5db
       .withAppName("dapr-app")
       .withAppPort(8081)
       .withAppChannelAddress("host.testcontainers.internal");
