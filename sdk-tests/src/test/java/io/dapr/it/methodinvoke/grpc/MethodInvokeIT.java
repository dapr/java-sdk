package io.dapr.it.methodinvoke.grpc;

import io.dapr.client.DaprApiProtocol;
import io.dapr.client.DaprClient;
import io.dapr.client.DaprClientBuilder;
import io.dapr.client.domain.HttpExtension;
import io.dapr.exceptions.DaprException;
import io.dapr.it.BaseIT;
import io.dapr.it.DaprRun;
import org.junit.Before;
import org.junit.Test;

import java.time.Duration;
import java.util.Map;

import static io.dapr.it.MethodInvokeServiceProtos.DeleteMessageRequest;
import static io.dapr.it.MethodInvokeServiceProtos.GetMessagesRequest;
import static io.dapr.it.MethodInvokeServiceProtos.GetMessagesResponse;
import static io.dapr.it.MethodInvokeServiceProtos.PostMessageRequest;
import static io.dapr.it.MethodInvokeServiceProtos.SleepRequest;
<<<<<<< HEAD
import static org.junit.Assert.*;
import static org.junit.runners.Parameterized.Parameter;
import static org.junit.runners.Parameterized.Parameters;
=======
import static org.junit.Assert.assertEquals;
import static org.junit.Assert.assertThrows;
import static org.junit.Assert.assertTrue;
>>>>>>> b83661d1

public class MethodInvokeIT extends BaseIT {

    //Number of messages to be sent: 10
    private static final int NUM_MESSAGES = 10;

    /**
     * Run of a Dapr application.
     */
    private DaprRun daprRun = null;

    @Before
    public void init() throws Exception {
        daprRun = startDaprApp(
          MethodInvokeIT.class.getSimpleName(),
          MethodInvokeService.SUCCESS_MESSAGE,
          MethodInvokeService.class,
          DaprApiProtocol.GRPC,  // appProtocol
          60000);
        daprRun.switchToGRPC();
        // Wait since service might be ready even after port is available.
        Thread.sleep(2000);
    }

    @Test
    public void testInvoke() throws Exception {
        try (DaprClient client = new DaprClientBuilder().build()) {
            for (int i = 0; i < NUM_MESSAGES; i++) {
                String message = String.format("This is message #%d", i);

                PostMessageRequest req = PostMessageRequest.newBuilder().setId(i).setMessage(message).build();
                client.invokeMethod(daprRun.getAppName(), "postMessage", req, HttpExtension.POST).block();
                System.out.println("Invoke method messages : " + message);
            }

            Map<Integer, String> messages = client.invokeMethod(
                daprRun.getAppName(),
                "getMessages",
                GetMessagesRequest.newBuilder().build(),
                HttpExtension.POST, GetMessagesResponse.class).block().getMessagesMap();
            assertEquals(10, messages.size());

            // Delete one message.
            client.invokeMethod(
                daprRun.getAppName(),
                "deleteMessage",
                DeleteMessageRequest.newBuilder().setId(1).build(),
                HttpExtension.POST).block();
            messages = client.invokeMethod(
                daprRun.getAppName(),
                "getMessages",
                GetMessagesRequest.newBuilder().build(),
                HttpExtension.POST, GetMessagesResponse.class).block().getMessagesMap();
            assertEquals(9, messages.size());

            // Now update one message.
            client.invokeMethod(
                daprRun.getAppName(),
                "postMessage",
                PostMessageRequest.newBuilder().setId(2).setMessage("updated message").build(),
                HttpExtension.POST).block();
            messages = client.invokeMethod(
                daprRun.getAppName(),
                "getMessages",
                GetMessagesRequest.newBuilder().build(),
                HttpExtension.POST, GetMessagesResponse.class).block().getMessagesMap();
            assertEquals("updated message", messages.get(2));
        }
    }

    @Test
    public void testInvokeTimeout() throws Exception {
        try (DaprClient client = new DaprClientBuilder().build()) {
            long started = System.currentTimeMillis();
            SleepRequest req = SleepRequest.newBuilder().setSeconds(1).build();
            String message = assertThrows(IllegalStateException.class, () ->
                client.invokeMethod(daprRun.getAppName(), "sleep", req.toByteArray(), HttpExtension.POST)
                    .block(Duration.ofMillis(10))).getMessage();
            long delay = System.currentTimeMillis() - started;
            assertTrue(delay <= 500);  // 500 ms is a reasonable delay if the request timed out.
            assertEquals("Timeout on blocking read for 10 MILLISECONDS", message);
        }
    }

    @Test
    public void testInvokeException() throws Exception {
        try (DaprClient client = new DaprClientBuilder().build()) {
            SleepRequest req = SleepRequest.newBuilder().setSeconds(-9).build();
            DaprException exception = assertThrows(DaprException.class, () ->
                client.invokeMethod(daprRun.getAppName(), "sleep", req.toByteArray(), HttpExtension.POST).block());

<<<<<<< HEAD
            if (this.useGrpc) {
                assertEquals("INTERNAL", exception.getErrorCode());
                assertNotNull(exception.getMessage());
                assertTrue(exception.getMessage().contains("INTERNAL:"));
            } else {
                assertEquals("UNKNOWN", exception.getErrorCode());
                assertEquals("UNKNOWN: HTTP status code: 500", exception.getMessage());
            }
=======
            assertEquals("INTERNAL", exception.getErrorCode());
            assertEquals("INTERNAL: fail to invoke, id: methodinvokeit-methodinvokeservice, err: message is nil",
                exception.getMessage());
>>>>>>> b83661d1
        }
    }
}<|MERGE_RESOLUTION|>--- conflicted
+++ resolved
@@ -18,15 +18,9 @@
 import static io.dapr.it.MethodInvokeServiceProtos.GetMessagesResponse;
 import static io.dapr.it.MethodInvokeServiceProtos.PostMessageRequest;
 import static io.dapr.it.MethodInvokeServiceProtos.SleepRequest;
-<<<<<<< HEAD
-import static org.junit.Assert.*;
-import static org.junit.runners.Parameterized.Parameter;
-import static org.junit.runners.Parameterized.Parameters;
-=======
 import static org.junit.Assert.assertEquals;
 import static org.junit.Assert.assertThrows;
 import static org.junit.Assert.assertTrue;
->>>>>>> b83661d1
 
 public class MethodInvokeIT extends BaseIT {
 
@@ -118,20 +112,9 @@
             DaprException exception = assertThrows(DaprException.class, () ->
                 client.invokeMethod(daprRun.getAppName(), "sleep", req.toByteArray(), HttpExtension.POST).block());
 
-<<<<<<< HEAD
-            if (this.useGrpc) {
-                assertEquals("INTERNAL", exception.getErrorCode());
-                assertNotNull(exception.getMessage());
-                assertTrue(exception.getMessage().contains("INTERNAL:"));
-            } else {
-                assertEquals("UNKNOWN", exception.getErrorCode());
-                assertEquals("UNKNOWN: HTTP status code: 500", exception.getMessage());
-            }
-=======
             assertEquals("INTERNAL", exception.getErrorCode());
             assertEquals("INTERNAL: fail to invoke, id: methodinvokeit-methodinvokeservice, err: message is nil",
                 exception.getMessage());
->>>>>>> b83661d1
         }
     }
 }