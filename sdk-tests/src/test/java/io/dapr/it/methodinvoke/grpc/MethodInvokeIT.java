--- conflicted
+++ resolved
@@ -19,7 +19,6 @@
 import static io.dapr.it.MethodInvokeServiceProtos.PostMessageRequest;
 import static io.dapr.it.MethodInvokeServiceProtos.SleepRequest;
 import static org.junit.Assert.assertEquals;
-import static org.junit.Assert.assertNotNull;
 import static org.junit.Assert.assertThrows;
 import static org.junit.Assert.assertTrue;
 
@@ -113,20 +112,9 @@
             DaprException exception = assertThrows(DaprException.class, () ->
                 client.invokeMethod(daprRun.getAppName(), "sleep", req.toByteArray(), HttpExtension.POST).block());
 
-<<<<<<< HEAD
-            if (this.useGrpc) {
-                assertEquals("INTERNAL", exception.getErrorCode());
-                assertNotNull(exception.getMessage());
-                assertTrue(exception.getMessage().contains("INTERNAL:"));
-            } else {
-                assertEquals("UNKNOWN", exception.getErrorCode());
-                assertEquals("UNKNOWN: HTTP status code: 500", exception.getMessage());
-            }
-=======
             assertEquals("INTERNAL", exception.getErrorCode());
             assertEquals("INTERNAL: fail to invoke, id: methodinvokeit-methodinvokeservice, err: message is nil",
                 exception.getMessage());
->>>>>>> b83661d1
         }
     }
 }