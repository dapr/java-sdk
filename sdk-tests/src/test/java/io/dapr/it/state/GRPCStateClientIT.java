--- conflicted
+++ resolved
@@ -8,20 +8,11 @@
 import io.dapr.client.DaprClient;
 import io.dapr.client.DaprClientBuilder;
 import io.dapr.client.DaprClientGrpc;
-<<<<<<< HEAD
-import io.dapr.client.domain.State;
-import io.dapr.client.domain.StateOptions;
-import io.dapr.client.domain.TransactionalStateOperation;
-import io.dapr.it.BaseIT;
-=======
->>>>>>> baab1092
 import io.dapr.it.DaprRun;
 import org.junit.AfterClass;
-import org.junit.Assert;
 import org.junit.BeforeClass;
 
 import java.io.IOException;
-import java.util.Collections;
 
 import static org.junit.Assert.assertTrue;
 
@@ -47,540 +38,13 @@
   public static void tearDown() throws IOException {
     daprClient.close();
   }
-
-<<<<<<< HEAD
-
-  @Test
-  public void saveVerifyAndDeleteTransactionalStateString() {
-
-    //The key use to store the state
-    final String stateKey = "myTKey";
-
-    //creation of a dummy data
-    String data = "my state 3";
-
-    TransactionalStateOperation<String> operation = createStringTransactionalStateOperation(
-        TransactionalStateOperation.OperationType.UPSERT,
-        createState(stateKey, null, null, data));
-
-    //create of the deferred call to DAPR to execute the transaction
-    Mono<Void> saveResponse = daprClient.executeTransaction(STATE_STORE_NAME, Collections.singletonList(operation));
-    //execute the save action
-    saveResponse.block();
-
-    //create of the deferred call to DAPR to get the state
-    Mono<State<String>> response = daprClient.getState(STATE_STORE_NAME, new State(stateKey, null, null), String.class);
-
-    //retrieve the state
-    State<String> myDataResponse = response.block();
-
-    //Assert that the response is the correct one
-    Assert.assertNotNull(myDataResponse.getEtag());
-    Assert.assertNotNull(myDataResponse.getKey());
-    Assert.assertNotNull(myDataResponse.getValue());
-    Assert.assertEquals("my state 3", myDataResponse.getValue());
-    operation = createStringTransactionalStateOperation(
-        TransactionalStateOperation.OperationType.DELETE,
-        createState(stateKey, null, null, data));
-    //create of the deferred call to DAPR to execute the transaction
-    Mono<Void> deleteResponse = daprClient.executeTransaction(STATE_STORE_NAME, Collections.singletonList(operation));
-    //execute the delete action
-    deleteResponse.block();
-
-    response = daprClient.getState(STATE_STORE_NAME, new State(stateKey, null, null), String.class);
-    State<String> deletedData = response.block();
-
-    //Review that the response is null, because the state was deleted
-    Assert.assertNull(deletedData.getValue());
-  }
-
-  @Test
-  public void saveVerifyAndDeleteTransactionalState() {
-
-    //The key use to store the state
-    final String stateKey = "myTKey";
-
-    //creation of a dummy data
-    MyData data = new MyData();
-    data.setPropertyA("data in property AA");
-    data.setPropertyB("data in property BA");
-
-    TransactionalStateOperation<MyData> operation = createTransactionalStateOperation(
-        TransactionalStateOperation.OperationType.UPSERT,
-        createState(stateKey, null, null, data));
-
-    Assert.assertNotNull(daprClient);
-    //create of the deferred call to DAPR to execute the transaction
-    Mono<Void> saveResponse = daprClient.executeTransaction(STATE_STORE_NAME, Collections.singletonList(operation));
-    //execute the save action
-    saveResponse.block();
-
-    //create of the deferred call to DAPR to get the state
-    Mono<State<MyData>> response = daprClient.getState(STATE_STORE_NAME, new State(stateKey, null, null), MyData.class);
-
-    //retrieve the state
-    State<MyData> myDataResponse = response.block();
-
-    //Assert that the response is the correct one
-    Assert.assertNotNull(myDataResponse.getEtag());
-    Assert.assertNotNull(myDataResponse.getKey());
-    Assert.assertNotNull(myDataResponse.getValue());
-    Assert.assertEquals("data in property AA", myDataResponse.getValue().getPropertyA());
-    Assert.assertEquals("data in property BA", myDataResponse.getValue().getPropertyB());
-
-    operation = createTransactionalStateOperation(
-        TransactionalStateOperation.OperationType.DELETE,
-        createState(stateKey, null, null, data));
-    //create of the deferred call to DAPR to execute the transaction
-    Mono<Void> deleteResponse = daprClient.executeTransaction(STATE_STORE_NAME, Collections.singletonList(operation));
-    //execute the delete action
-    deleteResponse.block();
-
-    response = daprClient.getState(STATE_STORE_NAME, new State(stateKey, null, null), MyData.class);
-    State<MyData> deletedData = response.block();
-
-    //Review that the response is null, because the state was deleted
-    Assert.assertNull(deletedData.getValue());
-  }
-
-  @Test
-  public void saveAndGetState() {
-
-    //The key use to store the state
-    final String stateKey = "myKey";
-
-    //create the http client
-
-
-    //creation of a dummy data
-    MyData data = new MyData();
-    data.setPropertyA("data in property A");
-    data.setPropertyB("data in property B");
-
-    //create of the deferred call to DAPR to store the state
-    Mono<Void> saveResponse = daprClient.saveState(STATE_STORE_NAME, stateKey, null, data, null);
-    //execute the save action
-    saveResponse.block();
-
-    //create of the deferred call to DAPR to get the state
-    Mono<State<MyData>> response = daprClient.getState(STATE_STORE_NAME, new State(stateKey, null, null), MyData.class);
-
-    //retrieve the state
-    State<MyData> myDataResponse = response.block();
-
-    //Assert that the response is the correct one
-    assertNotNull(myDataResponse.getEtag());
-    assertNotNull(myDataResponse.getKey());
-    assertNotNull(myDataResponse.getValue());
-    assertEquals("data in property A", myDataResponse.getValue().getPropertyA());
-    assertEquals("data in property B", myDataResponse.getValue().getPropertyB());
-  }
-
-  @Test
-  public void saveUpdateAndGetState() {
-
-    //The key use to store the state and be updated
-    final String stateKey = "keyToBeUpdated";
-
-    //create http DAPR client
-
-    //Create dummy data to be store
-    MyData data = new MyData();
-    data.setPropertyA("data in property A");
-    data.setPropertyB("data in property B");
-
-    //Create deferred action to save the sate
-    Mono<Void> saveResponse = daprClient.saveState(STATE_STORE_NAME, stateKey, null, data, null);
-    //execute save action to DAPR
-    saveResponse.block();
-
-    //change data properties
-    data.setPropertyA("data in property A");
-    data.setPropertyB("data in property B2");
-    //create deferred action to update the sate without any etag or options
-    saveResponse = daprClient.saveState(STATE_STORE_NAME, stateKey, null, data, null);
-    //execute the update action to DAPR
-    saveResponse.block();
-
-    //Create deferred action to retrieve the action
-    Mono<State<MyData>> response = daprClient.getState(STATE_STORE_NAME, new State<MyData>(stateKey, null, null),
-        MyData.class);
-    //execute the retrieve of the state
-    State<MyData> myDataResponse = response.block();
-
-    //review that the update was success action
-    assertEquals("data in property A", myDataResponse.getValue().getPropertyA());
-    assertEquals("data in property B2", myDataResponse.getValue().getPropertyB());
-  }
-
-  @Test
-  public void saveAndDeleteState() {
-    //The key use to store the state and be deleted
-    final String stateKey = "myeKeyToBeDeleted";
-
-    //Create dummy data to be store
-    MyData data = new MyData();
-    data.setPropertyA("data in property A");
-    data.setPropertyB("data in property B");
-    //Create deferred action to save the sate
-    Mono<Void> saveResponse = daprClient.saveState(STATE_STORE_NAME, stateKey, null, data, null);
-    //execute the save state action
-    saveResponse.block();
-
-    //Create deferred action to retrieve the state
-    Mono<State<MyData>> response = daprClient.getState(STATE_STORE_NAME, new State<MyData>(stateKey, null, null),
-        MyData.class);
-    //execute the retrieve of the state
-    State<MyData> myDataResponse = response.block();
-
-    //review that the state was saved correctly
-    assertEquals("data in property A", myDataResponse.getValue().getPropertyA());
-    assertEquals("data in property B", myDataResponse.getValue().getPropertyB());
-
-    //create deferred action to delete the state
-    Mono<Void> deleteResponse = daprClient.deleteState(STATE_STORE_NAME, stateKey, null, null);
-    //execute the delete action
-    deleteResponse.block();
-
-    //Create deferred action to retrieve the state
-    response = daprClient.getState(STATE_STORE_NAME, new State<MyData>(stateKey, null, null), MyData.class);
-    //execute the retrieve of the state
-    myDataResponse = response.block();
-
-    //review that the action does not return any value, because the state was deleted
-    assertNull(myDataResponse.getValue());
+  
+  @Override
+  protected DaprClient buildDaprClient() {
+    return daprClient;
   }
 
 
-  @Test
-  public void saveUpdateAndGetStateWithEtag() {
-    //The key use to store the state and be updated using etags
-    final String stateKey = "keyToBeUpdatedWithEtag";
-
-
-    //Create dummy data to be store
-    MyData data = new MyData();
-    data.setPropertyA("data in property A");
-    data.setPropertyB("data in property B");
-
-    //Create deferred action to save the sate
-    Mono<Void> saveResponse = daprClient.saveState(STATE_STORE_NAME, stateKey, null, data, null);
-    //execute the save state action
-    saveResponse.block();
-
-    //Create deferred action to retrieve the state
-    Mono<State<MyData>> response = daprClient.getState(STATE_STORE_NAME, new State<MyData>(stateKey, null, null),
-        MyData.class);
-    //execute the action for retrieve the state and the etag
-    State<MyData> myDataResponse = response.block();
-
-    //review that the etag is not empty
-    assertNotNull(myDataResponse.getEtag());
-    assertNotNull(myDataResponse.getKey());
-    assertNotNull(myDataResponse.getValue());
-    assertEquals("data in property A", myDataResponse.getValue().getPropertyA());
-    assertEquals("data in property B", myDataResponse.getValue().getPropertyB());
-
-    String firstETag = myDataResponse.getEtag();
-
-    //change the data in order to update the state
-    data.setPropertyA("data in property A2");
-    data.setPropertyB("data in property B2");
-    //Create deferred action to update the data using the correct etag
-    saveResponse = daprClient.saveState(STATE_STORE_NAME, stateKey, myDataResponse.getEtag(), data, null);
-    saveResponse.block();
-
-
-    response = daprClient.getState(STATE_STORE_NAME, new State<MyData>(stateKey, null, null), MyData.class);
-    //retrive the data wihout any etag
-    myDataResponse = response.block();
-
-    //review that state value changes
-    assertNotNull(myDataResponse.getEtag());
-    //review that the etag changes after an update
-    assertNotEquals(firstETag, myDataResponse.getEtag());
-    assertNotNull(myDataResponse.getKey());
-    assertNotNull(myDataResponse.getValue());
-    assertEquals("data in property A2", myDataResponse.getValue().getPropertyA());
-    assertEquals("data in property B2", myDataResponse.getValue().getPropertyB());
-  }
-
-  @Ignore("This test case is ignored because DAPR  ignore the ETag is wrong when is sent from GRPC protocol, the " +
-      "execution continues and the state is updated.")
-  @Test(expected = RuntimeException.class)
-  public void saveUpdateAndGetStateWithWrongEtag() {
-    final String stateKey = "keyToBeUpdatedWithWrongEtag";
-
-    //Create dummy data to be store
-    MyData data = new MyData();
-    data.setPropertyA("data in property A");
-    data.setPropertyB("data in property B");
-
-    //Create deferred action to save the sate
-    Mono<Void> saveResponse = daprClient.saveState(STATE_STORE_NAME, stateKey, null, data, null);
-    //execute the save state action
-    saveResponse.block();
-
-    //Create deferred action to retrieve the state
-    Mono<State<MyData>> response = daprClient.getState(STATE_STORE_NAME, new State<MyData>(stateKey, null, null),
-        MyData.class);
-    //execute the action for retrieve the state and the etag
-    State<MyData> myDataResponse = response.block();
-
-    //review that the etag is not empty
-    assertNotNull(myDataResponse.getEtag());
-    assertNotNull(myDataResponse.getKey());
-    assertNotNull(myDataResponse.getValue());
-    assertEquals("data in property A", myDataResponse.getValue().getPropertyA());
-    assertEquals("data in property B", myDataResponse.getValue().getPropertyB());
-
-    String firstETag = myDataResponse.getEtag();
-
-    //change the data in order to update the state
-    data.setPropertyA("data in property A2");
-    data.setPropertyB("data in property B2");
-    //Create deferred action to update the data using the incorrect etag
-    saveResponse = daprClient.saveState(STATE_STORE_NAME, stateKey, "99999999999999", data, null);
-    saveResponse.block();
-
-
-    response = daprClient.getState(STATE_STORE_NAME, new State<MyData>(stateKey, null, null), MyData.class);
-    //retrive the data wihout any etag
-    myDataResponse = response.block();
-
-    //review that state value changes
-    assertNotNull(myDataResponse.getEtag());
-    //review that the etag changes after an update
-    assertNotEquals(firstETag, myDataResponse.getEtag());
-    assertNotNull(myDataResponse.getKey());
-    assertNotNull(myDataResponse.getValue());
-    assertEquals("data in property A2", myDataResponse.getValue().getPropertyA());
-    assertEquals("data in property B2", myDataResponse.getValue().getPropertyB());
-  }
-
-  @Test
-  public void saveAndDeleteStateWithEtag() {
-    final String stateKey = "myeKeyToBeDeletedWithEtag";
-
-
-    //Create dummy data to be store
-    MyData data = new MyData();
-    data.setPropertyA("data in property A");
-    data.setPropertyB("data in property B");
-    //Create deferred action to save the sate
-    Mono<Void> saveResponse = daprClient.saveState(STATE_STORE_NAME, stateKey, null, data, null);
-    //execute the save state action
-    saveResponse.block();
-
-    //Create deferred action to get the state with the etag
-    Mono<State<MyData>> response = daprClient.getState(STATE_STORE_NAME, new State<MyData>(stateKey, null, null),
-        MyData.class);
-    //execute the get state
-    State<MyData> myDataResponse = response.block();
-
-    assertNotNull(myDataResponse.getEtag());
-    assertNotNull(myDataResponse.getKey());
-    assertNotNull(myDataResponse.getValue());
-    assertEquals("data in property A", myDataResponse.getValue().getPropertyA());
-    assertEquals("data in property B", myDataResponse.getValue().getPropertyB());
-
-    //Create deferred action to delete an state sending the etag
-    Mono<Void> deleteResponse = daprClient.deleteState(STATE_STORE_NAME, stateKey, myDataResponse.getEtag(), null);
-    //execute the delete of the state
-    deleteResponse.block();
-
-    //Create deferred action to get the sate without an etag
-    response = daprClient.getState(STATE_STORE_NAME, new State(stateKey, null, null), MyData.class);
-    myDataResponse = response.block();
-
-    //Review that the response is null, because the state was deleted
-    assertNull(myDataResponse.getValue());
-  }
-
-  @Ignore("This test case is ignored because DAPR  ignore if the ETag is wrong when is sent from GRPC protocol, the " +
-      "execution continues and the state is deleted.")
-  @Test(expected = RuntimeException.class)
-  public void saveAndDeleteStateWithWrongEtag() {
-    final String stateKey = "myeKeyToBeDeletedWithWrongEtag";
-
-
-    //Create dummy data to be store
-    MyData data = new MyData();
-    data.setPropertyA("data in property A");
-    data.setPropertyB("data in property B");
-    //Create deferred action to save the sate
-    Mono<Void> saveResponse = daprClient.saveState(STATE_STORE_NAME, stateKey, null, data, null);
-    //execute the save state action
-    saveResponse.block();
-
-    //Create deferred action to get the state with the etag
-    Mono<State<MyData>> response = daprClient.getState(STATE_STORE_NAME, new State<MyData>(stateKey, null, null),
-        MyData.class);
-    //execute the get state
-    State<MyData> myDataResponse = response.block();
-
-    assertNotNull(myDataResponse.getEtag());
-    assertNotNull(myDataResponse.getKey());
-    assertNotNull(myDataResponse.getValue());
-    assertEquals("data in property A", myDataResponse.getValue().getPropertyA());
-    assertEquals("data in property B", myDataResponse.getValue().getPropertyB());
-
-    //Create deferred action to delete an state sending the incorrect etag
-    Mono<Void> deleteResponse = daprClient.deleteState(STATE_STORE_NAME, stateKey, "99999999999", null);
-    //execute the delete of the state, this should trhow an exception
-    deleteResponse.block();
-
-    //Create deferred action to get the sate without an etag
-    response = daprClient.getState(STATE_STORE_NAME, new State(stateKey, null, null), MyData.class);
-    myDataResponse = response.block();
-
-    //Review that the response is null, because the state was deleted
-    assertNull(myDataResponse.getValue());
-  }
-
-  @Ignore("This test case is  ignored because it seems that DAPR using GRPC is ignoring the state options for " +
-      "consistency and concurrency.")
-  @Test(expected = RuntimeException.class)
-  public void saveUpdateAndGetStateWithEtagAndStateOptionsFirstWrite() {
-    final String stateKey = "keyToBeUpdatedWithEtagAndOptions";
-
-    //create option with concurrency with first writte and consistency of strong
-    StateOptions stateOptions = new StateOptions(StateOptions.Consistency.STRONG,
-        StateOptions.Concurrency.FIRST_WRITE);
-
-
-    //create Dummy data
-    MyData data = new MyData();
-    data.setPropertyA("data in property A");
-    data.setPropertyB("data in property B");
-
-    //create state using stateOptions
-    Mono<Void> saveResponse = daprClient.saveState(STATE_STORE_NAME, stateKey, null, data, stateOptions);
-    //execute the save state
-    saveResponse.block();
-
-
-    //crate deferred action to retrieve the state
-    Mono<State<MyData>> response = daprClient.getState(STATE_STORE_NAME, new State(stateKey, null, stateOptions),
-        MyData.class);
-    //execute the retrieve of the state using options
-    State<MyData> myDataResponse = response.block();
-
-    assertNotNull(myDataResponse.getEtag());
-    assertNotNull(myDataResponse.getKey());
-    assertNotNull(myDataResponse.getValue());
-    assertEquals("data in property A", myDataResponse.getValue().getPropertyA());
-    assertEquals("data in property B", myDataResponse.getValue().getPropertyB());
-
-    //change data to be udpated
-    data.setPropertyA("data in property A2");
-    data.setPropertyB("data in property B2");
-    //create deferred action to update the action with options
-    saveResponse = daprClient.saveState(STATE_STORE_NAME, stateKey, myDataResponse.getEtag(), data, stateOptions);
-    //update the state
-    saveResponse.block();
-
-
-    data.setPropertyA("last write");
-    data.setPropertyB("data in property B2");
-    //create deferred action to update the action with the same etag
-    saveResponse = daprClient.saveState(STATE_STORE_NAME, stateKey, myDataResponse.getEtag(), data, stateOptions);
-    //throws an exception, the state was already udpated
-    saveResponse.block();
-
-    response = daprClient.getState(STATE_STORE_NAME, new State(stateKey, null, stateOptions), MyData.class);
-    State<MyData> myLastDataResponse = response.block();
-
-    assertNotNull(myLastDataResponse.getEtag());
-    assertNotNull(myLastDataResponse.getKey());
-    assertNotNull(myLastDataResponse.getValue());
-    assertNotNull(myDataResponse.getEtag(), myLastDataResponse.getEtag());
-    assertEquals("data in property A2", myLastDataResponse.getValue().getPropertyA());
-    assertEquals("data in property B2", myLastDataResponse.getValue().getPropertyB());
-  }
-
-  @Test()
-  public void saveUpdateAndGetStateWithEtagAndStateOptionsLastWrite() {
-    final String stateKey = "keyToBeUpdatedWithEtagAndOptions";
-
-    //create option with concurrency with first writte and consistency of strong
-    StateOptions stateOptions = new StateOptions(StateOptions.Consistency.STRONG, StateOptions.Concurrency.LAST_WRITE);
-
-
-    //create Dummy data
-    MyData data = new MyData();
-    data.setPropertyA("data in property A");
-    data.setPropertyB("data in property B");
-
-    //create state using stateOptions
-    Mono<Void> saveResponse = daprClient.saveState(STATE_STORE_NAME, stateKey, null, data, stateOptions);
-    //execute the save state
-    saveResponse.block();
-
-
-    //crate deferred action to retrieve the state
-    Mono<State<MyData>> response = daprClient.getState(STATE_STORE_NAME, new State(stateKey, null, stateOptions),
-        MyData.class);
-    //execute the retrieve of the state using options
-    State<MyData> myDataResponse = response.block();
-
-    assertNotNull(myDataResponse.getEtag());
-    assertNotNull(myDataResponse.getKey());
-    assertNotNull(myDataResponse.getValue());
-    assertEquals("data in property A", myDataResponse.getValue().getPropertyA());
-    assertEquals("data in property B", myDataResponse.getValue().getPropertyB());
-
-    //change data to be udpated
-    data.setPropertyA("data in property A2");
-    data.setPropertyB("data in property B2");
-    //create deferred action to update the action with options
-    saveResponse = daprClient.saveState(STATE_STORE_NAME, stateKey, myDataResponse.getEtag(), data, stateOptions);
-    //update the state
-    saveResponse.block();
-
-
-    data.setPropertyA("last write");
-    data.setPropertyB("data in property B2");
-    //create deferred action to update the action with the same etag
-    saveResponse = daprClient.saveState(STATE_STORE_NAME, stateKey, myDataResponse.getEtag(), data, stateOptions);
-    //update the state without an error
-    saveResponse.block();
-
-    response = daprClient.getState(STATE_STORE_NAME, new State(stateKey, null, stateOptions), MyData.class);
-    State<MyData> myLastDataResponse = response.block();
-
-    assertNotNull(myLastDataResponse.getEtag());
-    assertNotNull(myLastDataResponse.getKey());
-    assertNotNull(myLastDataResponse.getValue());
-    assertNotNull(myDataResponse.getEtag(), myLastDataResponse.getEtag());
-    assertEquals("last write", myLastDataResponse.getValue().getPropertyA());
-    assertEquals("data in property B2", myLastDataResponse.getValue().getPropertyB());
-=======
-  @Override
-  protected DaprClient buildDaprClient() {
-    return daprClient;
->>>>>>> baab1092
-  }
-
-  private TransactionalStateOperation<MyData> createTransactionalStateOperation(
-      TransactionalStateOperation.OperationType type,
-      State<MyData> state) {
-    return new TransactionalStateOperation<>(type, state);
-  }
-
-  private TransactionalStateOperation<String> createStringTransactionalStateOperation(
-      TransactionalStateOperation.OperationType type,
-      State<String> state) {
-    return new TransactionalStateOperation<>(type, state);
-  }
-
-  private State<String> createState(String stateKey, String etag, StateOptions options, String data) {
-    return new State<>(data, stateKey, etag, options);
-  }
-
-  private State<MyData> createState(String stateKey, String etag, StateOptions options, MyData data) {
-    return new State<>(data, stateKey, etag, options);
-  }
 
 
 }